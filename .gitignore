.github
.gdb_history
.idea
.gdbinit

*.gdb
*.dtb
*.dts
*.img
traces.*

<<<<<<< HEAD
third-party/vendor/


lmbench_all_debug
kernel-qemu
sdcard.img
=======
zImage
kernel-qemu
kernel/src/link_app.asm
>>>>>>> 84587d19

mnt/
my-test/
ltp/
target/
crates/virtio-drivers/
crates/lwext4_rust/
kernel/src/link_app.asm<|MERGE_RESOLUTION|>--- conflicted
+++ resolved
@@ -9,18 +9,9 @@
 *.img
 traces.*
 
-<<<<<<< HEAD
-third-party/vendor/
 
-
-lmbench_all_debug
-kernel-qemu
-sdcard.img
-=======
 zImage
 kernel-qemu
-kernel/src/link_app.asm
->>>>>>> 84587d19
 
 mnt/
 my-test/
