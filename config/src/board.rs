--- conflicted
+++ resolved
@@ -1,18 +1,10 @@
 use crate::{
-<<<<<<< HEAD
     mm::{RAM_SIZE, VIRT_START},
-=======
-    mm::{RAM_SIZE, VIRT_RAM_OFFSET, VIRT_START},
->>>>>>> 98bd5750
     utils::register_mut_const,
 };
 
 pub const BLOCK_SIZE: usize = 512;
 pub const BLOCK_MASK: usize = BLOCK_SIZE - 1;
-<<<<<<< HEAD
-pub const CLOCK_FREQ: usize = 10000000;
-=======
->>>>>>> 98bd5750
 pub const MEMORY_END: usize = VIRT_START + RAM_SIZE;
 
 pub const UART_BUF_LEN: usize = 512;
