--- conflicted
+++ resolved
@@ -13,7 +13,7 @@
 use async_trait::async_trait;
 use async_utils::{block_on, get_waker};
 use config::mm::{DTB_ADDR, VIRT_RAM_OFFSET};
-use device_core::{DevId, BaseDeviceOps, DeviceMajor, DeviceMeta, DeviceType};
+use device_core::{BaseDeviceOps, DevId, DeviceMajor, DeviceMeta, DeviceType};
 use fdt::node::FdtNode;
 use ringbuffer::RingBuffer;
 use sync::mutex::SpinNoIrqLock;
@@ -75,13 +75,8 @@
     }
 }
 
-<<<<<<< HEAD
 impl BaseDeviceOps for Serial {
-    fn meta(&self) -> &device_core::DeviceMeta {
-=======
-impl Device for Serial {
     fn meta(&self) -> &DeviceMeta {
->>>>>>> 40edb987
         &self.meta
     }
 
