//! Adapted from MankorOS

pub mod uart8250;

use alloc::{boxed::Box, collections::VecDeque, string::ToString, sync::Arc};
use core::{
    cell::UnsafeCell,
    cmp,
    fmt::{self, Debug, Write},
    task::Waker,
};

use async_trait::async_trait;
use async_utils::{block_on, get_waker, suspend_now};
use config::{board::UART_BUF_LEN, mm::VIRT_RAM_OFFSET};
use device_core::{DevId, Device, DeviceMajor, DeviceMeta, DeviceType};
use fdt::Fdt;
use macro_utils::with_methods;
use memory::pte::PTEFlags;
use ring_buffer::RingBuffer;
use spin::Once;
use sync::mutex::SpinNoIrqLock;

use super::CharDevice;
use crate::{
    kernel_page_table_mut,
    manager::DeviceManager,
    println,
    serial::{self, uart8250::Uart},
};

pub static UART0: Once<Arc<dyn CharDevice>> = Once::new();

trait UartDriver: Send + Sync {
    fn init(&mut self);
    fn putc(&mut self, byte: u8);
    fn getc(&mut self) -> u8;
    fn poll_in(&self) -> bool;
    fn poll_out(&self) -> bool;
}

pub struct Serial {
    meta: DeviceMeta,
    uart: UnsafeCell<Box<dyn UartDriver>>,
    inner: SpinNoIrqLock<SerialInner>,
}

pub struct SerialInner {
    read_buf: RingBuffer,
    /// Hold wakers of pollin tasks.
    pollin_queue: VecDeque<Waker>,
}

unsafe impl Send for Serial {}
unsafe impl Sync for Serial {}

impl Serial {
    fn new(mmio_base: usize, mmio_size: usize, irq_no: usize, driver: Box<dyn UartDriver>) -> Self {
        let meta = DeviceMeta {
            dev_id: DevId {
                major: DeviceMajor::Serial,
                minor: 0,
            },
            name: "serial".to_string(),
            mmio_base,
            mmio_size,
            irq_no: Some(irq_no),
            dtype: DeviceType::Char,
        };

        Self {
            meta,
            uart: UnsafeCell::new(driver),
            inner: SpinNoIrqLock::new(SerialInner {
                read_buf: RingBuffer::new(UART_BUF_LEN),
                pollin_queue: VecDeque::new(),
            }),
        }
    }

    fn uart(&self) -> &mut Box<dyn UartDriver> {
        unsafe { &mut *self.uart.get() }
    }

    with_methods!(inner: SerialInner);
}

impl fmt::Debug for Serial {
    fn fmt(&self, f: &mut fmt::Formatter) -> fmt::Result {
        write!(f, "Serial")
    }
}

impl Device for Serial {
    fn meta(&self) -> &DeviceMeta {
        &self.meta
    }

    fn init(&self) {
        unsafe { &mut *self.uart.get() }.as_mut().init()
    }

    fn handle_irq(&self) {
        let uart = self.uart();
        self.with_mut_inner(|inner| {
            while uart.poll_in() {
                let byte = uart.getc();
                log::info!(
                    "Serial interrupt handler got byte: {}",
                    core::str::from_utf8(&[byte]).unwrap()
                );
                if inner.read_buf.enqueue(byte).is_none() {
                    break;
                }
            }
            // Round Robin
            if let Some(waiting) = inner.pollin_queue.pop_front() {
                waiting.wake();
            }
        });
    }

    fn as_char(self: Arc<Self>) -> Option<Arc<dyn CharDevice>> {
        Some(self)
    }
}

#[async_trait]
impl CharDevice for Serial {
    async fn read(&self, buf: &mut [u8]) -> usize {
        while !self.poll_in().await {
<<<<<<< HEAD
            suspend_now().await;
=======
            suspend_now().await
>>>>>>> 98bd5750
        }
        let mut len = 0;
        self.with_mut_inner(|inner| {
            len = inner.read_buf.read(buf);
        });
        let uart = self.uart();
        while uart.poll_in() && len < buf.len() {
            let c = uart.getc();
            buf[len] = c;
            len += 1;
        }
        len
    }

    async fn write(&self, buf: &[u8]) -> usize {
        let uart = self.uart();
        for &c in buf {
            uart.putc(c)
        }
        buf.len()
    }

    async fn poll_in(&self) -> bool {
        let uart = self.uart();
        let waker = get_waker().await;
        self.with_mut_inner(|inner| {
            if uart.poll_in() || !inner.read_buf.is_empty() {
                return true;
            }
            inner.pollin_queue.push_back(waker);
            false
        })
    }

    // TODO:
    async fn poll_out(&self) -> bool {
        true
    }
}

pub fn probe_char_device(root: &Fdt) -> Option<Arc<Serial>> {
    let chosen = root.chosen();
    // Serial
    let mut stdout = chosen.stdout();
    if stdout.is_none() {
        println!("Non-standard stdout device, trying to workaround");
        let chosen = root.find_node("/chosen").expect("No chosen node");
        let stdout_path = chosen
            .properties()
            .find(|n| n.name == "stdout-path")
            .and_then(|n| {
                let bytes = unsafe {
                    core::slice::from_raw_parts_mut((n.value.as_ptr()) as *mut u8, n.value.len())
                };
                let mut len = 0;
                for byte in bytes.iter() {
                    if *byte == b':' {
                        return core::str::from_utf8(&n.value[..len]).ok();
                    }
                    len += 1;
                }
                core::str::from_utf8(&n.value[..n.value.len() - 1]).ok()
            })
            .unwrap();
        println!("Searching stdout: {}", stdout_path);
        stdout = root.find_node(stdout_path);
    }
    if stdout.is_none() {
        println!("Unable to parse /chosen, choosing first serial device");
        stdout = root.find_compatible(&[
            "ns16550a",
            "snps,dw-apb-uart", // C910, VF2
            "sifive,uart0",     // sifive_u QEMU (FU540)
        ])
    }
    let stdout = stdout.expect("Still unable to get stdout device");
    println!("Stdout: {}", stdout.name);

    let serial = probe_serial_console(&stdout);
    Some(Arc::new(serial))
}

/// This guarantees to return a Serial device
/// The device is not initialized yet
fn probe_serial_console(stdout: &fdt::node::FdtNode) -> Serial {
    let reg = stdout.reg().unwrap().next().unwrap();
    let base_paddr = reg.starting_address as usize;
    let size = reg.size.unwrap();
    let base_vaddr = base_paddr + VIRT_RAM_OFFSET;
    let irq_number = stdout.property("interrupts").unwrap().as_usize().unwrap();
    log::info!("IRQ number: {}", irq_number);
    let first_compatible = stdout.compatible().unwrap().first();
    match first_compatible {
        "ns16550a" | "snps,dw-apb-uart" => {
            // VisionFive 2 (FU740)
            // virt QEMU

            // Parse clock frequency
            let freq_raw = stdout
                .property("clock-frequency")
                .expect("No clock-frequency property of stdout serial device")
                .as_usize()
                .expect("Parse clock-frequency to usize failed");
            let mut reg_io_width = 1;
            if let Some(reg_io_width_raw) = stdout.property("reg-io-width") {
                reg_io_width = reg_io_width_raw
                    .as_usize()
                    .expect("Parse reg-io-width to usize failed");
            }
            let mut reg_shift = 0;
            if let Some(reg_shift_raw) = stdout.property("reg-shift") {
                reg_shift = reg_shift_raw
                    .as_usize()
                    .expect("Parse reg-shift to usize failed");
            }
            log::info!("uart: base_paddr:{base_paddr:#x}, size:{size:#x}, reg_io_width:{reg_io_width}, reg_shift:{reg_shift}");

            let uart = unsafe {
                Uart::new(
                    base_vaddr,
                    freq_raw,
                    115200,
                    reg_io_width,
                    reg_shift,
                    first_compatible == "snps,dw-apb-uart",
                )
            };
            Serial::new(base_paddr, size, irq_number, Box::new(uart))
        }
        _ => panic!("Unsupported serial console"),
    }
}<|MERGE_RESOLUTION|>--- conflicted
+++ resolved
@@ -129,11 +129,7 @@
 impl CharDevice for Serial {
     async fn read(&self, buf: &mut [u8]) -> usize {
         while !self.poll_in().await {
-<<<<<<< HEAD
             suspend_now().await;
-=======
-            suspend_now().await
->>>>>>> 98bd5750
         }
         let mut len = 0;
         self.with_mut_inner(|inner| {
