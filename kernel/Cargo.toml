--- conflicted
+++ resolved
@@ -46,11 +46,6 @@
 [build-dependencies]
 config = { path = "../config" }
 
-<<<<<<< HEAD
-# [profile.release]
-# debug = true
-=======
->>>>>>> d1296a36
 
 [features]
 strace = []
