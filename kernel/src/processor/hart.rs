use alloc::sync::Arc;
use core::arch::asm;

use arch::{
    interrupts::{disable_interrupt, enable_interrupt},
    time::get_time_duration,
};
use config::processor::HART_NUM;
use riscv::register::sstatus::{self, FS};

use super::ctx::EnvContext;
use crate::{
    mm::{self},
    task::Task,
    trap::TrapContext,
};

const HART_EACH: Hart = Hart::new();
pub static mut HARTS: [Hart; HART_NUM] = [HART_EACH; HART_NUM];

/// The processor has several `Hart`s
pub struct Hart {
    hart_id: usize,
    task: Option<Arc<Task>>,
    env: EnvContext,
}

impl Hart {
    pub fn env(&self) -> &EnvContext {
        &self.env
    }
    pub fn env_mut(&mut self) -> &mut EnvContext {
        &mut self.env
    }
    pub fn current_task(&self) -> &Arc<Task> {
        self.task.as_ref().unwrap()
    }
}

impl Hart {
    pub const fn new() -> Self {
        Hart {
            hart_id: 0,
            task: None,
            env: EnvContext::new(),
        }
    }
    pub fn set_hart_id(&mut self, hart_id: usize) {
        self.hart_id = hart_id;
    }
    pub fn hart_id(&self) -> usize {
        self.hart_id
    }

    pub fn has_task(&self) -> bool {
        self.task.is_some()
    }

    /// Change thread context,
    ///
    /// Now only change page table temporarily
    pub fn enter_user_task_switch(&mut self, task: &mut Arc<Task>, env: &mut EnvContext) {
        // self can only be an executor running
        debug_assert!(self.task.is_none());
        unsafe { disable_interrupt() };
        let old_env = self.env();
        let sie = EnvContext::env_change(env, old_env);
        set_current_task(Arc::clone(task));
        task.get_time_stat()
            .record_switch_in_time(get_time_duration());
        // task.time_stat.record_switch_in_time(get_time_duration());
        core::mem::swap(self.env_mut(), env);
        // PERF: do not switch page table if it belongs to the same user
        // PERF: support ASID for page table
        unsafe { task.switch_page_table() };
        if sie {
            unsafe { enable_interrupt() };
        }
    }

    pub fn leave_user_task_switch(&mut self, env: &mut EnvContext) {
        unsafe { disable_interrupt() };
        let old_env = self.env();
        let sie = EnvContext::env_change(env, old_env);
<<<<<<< HEAD
        // PERF: no need to switch to kernel page table
        // unsafe { mm::switch_kernel_page_table() };
        self.task = None;
=======
        unsafe { mm::switch_kernel_page_table() };
>>>>>>> b7d9fe2f
        core::mem::swap(self.env_mut(), env);
        self.task
            .as_ref()
            .unwrap()
            .get_time_stat()
            .record_switch_out_time(get_time_duration());
        self.task = None;
        if sie {
            unsafe { enable_interrupt() };
        }
    }

    pub fn kernel_task_switch(&mut self, env: &mut EnvContext) {
        unsafe { disable_interrupt() };
        let old_env = self.env();
        let sie = EnvContext::env_change(env, old_env);
        core::mem::swap(self.env_mut(), env);
        if sie {
            unsafe { enable_interrupt() };
        }
    }
}

unsafe fn get_hart_by_id(hart_id: usize) -> &'static mut Hart {
    &mut HARTS[hart_id]
}

/// Set the cpu hart control block according to `hard_id`
/// set register tp points to hart control block
pub fn set_local_hart(hart_id: usize) {
    unsafe {
        let hart = get_hart_by_id(hart_id);
        hart.set_hart_id(hart_id);
        let hart_addr = hart as *const _ as usize;
        asm!("mv tp, {}", in(reg) hart_addr);
    }
}

/// Get the current `Hart` by `tp` register.
pub fn local_hart() -> &'static mut Hart {
    unsafe {
        let tp: usize;
        asm!("mv {}, tp", out(reg) tp);
        &mut *(tp as *mut Hart)
    }
}

pub fn init(hart_id: usize) {
    println!("start to init hart {}...", hart_id);
    set_local_hart(hart_id);
    unsafe {
        sstatus::set_fs(FS::Initial);
    }
    println!("init hart {} finished", hart_id);
}

pub fn local_env_mut() -> &'static mut EnvContext {
    local_hart().env_mut()
}

pub fn current_task() -> &'static Arc<Task> {
    local_hart().current_task()
}

pub fn set_current_task(task: Arc<Task>) {
    local_hart().task = Some(task);
}

pub fn current_trap_cx() -> &'static mut TrapContext {
    current_task().trap_context_mut()
}<|MERGE_RESOLUTION|>--- conflicted
+++ resolved
@@ -45,9 +45,11 @@
             env: EnvContext::new(),
         }
     }
+
     pub fn set_hart_id(&mut self, hart_id: usize) {
         self.hart_id = hart_id;
     }
+
     pub fn hart_id(&self) -> usize {
         self.hart_id
     }
@@ -82,13 +84,8 @@
         unsafe { disable_interrupt() };
         let old_env = self.env();
         let sie = EnvContext::env_change(env, old_env);
-<<<<<<< HEAD
         // PERF: no need to switch to kernel page table
         // unsafe { mm::switch_kernel_page_table() };
-        self.task = None;
-=======
-        unsafe { mm::switch_kernel_page_table() };
->>>>>>> b7d9fe2f
         core::mem::swap(self.env_mut(), env);
         self.task
             .as_ref()
