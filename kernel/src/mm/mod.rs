//! Memory management implementation
//!
//! SV39 page-based virtual-memory architecture for RV64 systems, and
//! everything about memory management, like frame allocator, page table,
//! map area and memory set, is implemented here.
//!
//! Every task or process has a memory_space to control its virtual memory.

pub mod memory_space;
mod user_ptr;

use config::board::MEMORY_END;
pub use memory::page_table::PageTable;
use memory::{frame, heap, VirtAddr};
pub use memory_space::{switch_kernel_page_table, MemorySpace};
pub use user_ptr::{
<<<<<<< HEAD
    audit_sockaddr, FutexWord, PageFaultAccessType, UserMut, UserRdWrPtr, UserReadPtr, UserRef,
    UserSlice, UserWritePtr,
=======
    FutexAddr, PageFaultAccessType, UserMut, UserRdWrPtr, UserReadPtr, UserRef, UserSlice,
    UserWritePtr,
>>>>>>> 40edb987
};

use self::memory_space::vm_area::MapPerm;
use crate::mm;

/// Initialize heap allocator, frame allocator and kernel space.
pub fn init() {
    extern "C" {
        fn _ekernel();
    }
    heap::init_heap_allocator();
    frame::init_frame_allocator(
        VirtAddr::from(_ekernel as usize).to_offset().to_pa().into(),
        VirtAddr::from(MEMORY_END).to_offset().to_pa().into(),
    );
    unsafe { mm::switch_kernel_page_table() };
    log::info!("KERNEL SPACE activated");
}

/// MMIO in QEMU
pub const MMIO: &[(usize, usize, MapPerm)] = &[
    (0x10000000, 0x100, MapPerm::RW),      // UART
    (0x10001000, 0x1000, MapPerm::RW),     // VIRTIO
    (0x02000000, 0x10000, MapPerm::RW),    // CLINT
    (0x0C00_0000, 0x60_0000, MapPerm::RW), // PLIC
];<|MERGE_RESOLUTION|>--- conflicted
+++ resolved
@@ -14,13 +14,8 @@
 use memory::{frame, heap, VirtAddr};
 pub use memory_space::{switch_kernel_page_table, MemorySpace};
 pub use user_ptr::{
-<<<<<<< HEAD
-    audit_sockaddr, FutexWord, PageFaultAccessType, UserMut, UserRdWrPtr, UserReadPtr, UserRef,
+    audit_sockaddr, FutexAddr, PageFaultAccessType, UserMut, UserRdWrPtr, UserReadPtr, UserRef,
     UserSlice, UserWritePtr,
-=======
-    FutexAddr, PageFaultAccessType, UserMut, UserRdWrPtr, UserReadPtr, UserRef, UserSlice,
-    UserWritePtr,
->>>>>>> 40edb987
 };
 
 use self::memory_space::vm_area::MapPerm;
