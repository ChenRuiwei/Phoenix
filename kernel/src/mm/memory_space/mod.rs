use alloc::{
    string::{String, ToString},
    sync::{Arc, Weak},
    vec,
    vec::Vec,
};
use core::{
    cell::SyncUnsafeCell,
    cmp,
    ops::{Range, RangeBounds},
};

use arch::memory::sfence_vma_vaddr;
use async_utils::block_on;
use config::{
    mm::{
        is_aligned_to_page, round_down_to_page, DL_INTERP_OFFSET, MMAP_PRE_ALLOC_PAGES, PAGE_SIZE,
        USER_ELF_PRE_ALLOC_PAGE_CNT, U_SEG_FILE_BEG, U_SEG_FILE_END, U_SEG_HEAP_BEG,
        U_SEG_HEAP_END, U_SEG_SHARE_BEG, U_SEG_SHARE_END, U_SEG_STACK_BEG, U_SEG_STACK_END,
    },
    process::USER_STACK_PRE_ALLOC_SIZE,
};
use memory::{pte::PTEFlags, PageTable, PhysAddr, VirtAddr, VirtPageNum};
use page::Page;
use range_map::RangeMap;
use systype::{SysError, SysResult};
use vfs_core::{Dentry, File};
use xmas_elf::ElfFile;

use self::vm_area::VmArea;
use super::{kernel_page_table, PageFaultAccessType};
use crate::{
    mm::memory_space::vm_area::{MapPerm, VmAreaType},
    processor::{env::SumGuard, hart::current_task_ref},
    syscall::MmapFlags,
    task::{
        aux::{generate_early_auxv, AuxHeader, AT_BASE, AT_NULL, AT_PHDR, AT_RANDOM},
        Task,
    },
};

pub mod vm_area;

/// Virtual memory space for user.
pub struct MemorySpace {
    // NOTE: The reason why `page_table` and `areas` are `SyncUnsafeCell` is because they both
    // represent memory region, it is likely to modify the two both.
    /// Page table of this memory space.
    page_table: SyncUnsafeCell<PageTable>,
    /// Map of `VmArea`s in this memory space.
    /// NOTE: stores range that is lazy allocated
    areas: SyncUnsafeCell<RangeMap<VirtAddr, VmArea>>,
}

impl MemorySpace {
    /// Create an empty `MemorySpace`
    pub fn new() -> Self {
        Self {
            page_table: SyncUnsafeCell::new(PageTable::new()),
            areas: SyncUnsafeCell::new(RangeMap::new()),
        }
    }

    /// Create a new user memory space that inherits kernel page table.
    pub fn new_user() -> Self {
        Self {
            page_table: SyncUnsafeCell::new(PageTable::from_kernel(kernel_page_table())),
            areas: SyncUnsafeCell::new(RangeMap::new()),
        }
    }

    pub fn areas(&self) -> &RangeMap<VirtAddr, VmArea> {
        unsafe { &*self.areas.get() }
    }

    pub fn areas_mut(&self) -> &mut RangeMap<VirtAddr, VmArea> {
        unsafe { &mut *self.areas.get() }
    }

    pub fn page_table(&self) -> &PageTable {
        unsafe { &*self.page_table.get() }
    }

    pub fn page_table_mut(&self) -> &mut PageTable {
        unsafe { &mut *self.page_table.get() }
    }

    /// Include sections in elf and TrapContext and user stack,
    /// also returns user_sp and entry point.
    // PERF: resolve elf file lazily
    // TODO: dynamic interpreter
    pub fn parse_and_map_elf_data(&mut self, elf_data: &[u8]) -> (usize, Vec<AuxHeader>) {
        const ELF_MAGIC: [u8; 4] = [0x7f, 0x45, 0x4c, 0x46];

        // map program headers of elf, with U flag
        let elf = xmas_elf::ElfFile::new(elf_data).unwrap();
        let elf_header = elf.header;
        assert_eq!(elf_header.pt1.magic, ELF_MAGIC, "invalid elf!");
        let entry_point = elf_header.pt2.entry_point() as usize;
        let ph_entry_size = elf_header.pt2.ph_entry_size() as usize;
        let ph_count = elf_header.pt2.ph_count() as usize;

        let mut auxv = generate_early_auxv(ph_entry_size, ph_count, entry_point);

        auxv.push(AuxHeader::new(AT_BASE, 0));

        let (max_end_vpn, header_va) = self.map_elf_data(&elf, 0.into());

        let ph_head_addr = header_va.0 + elf.header.pt2.ph_offset() as usize;
        log::debug!("[from_elf] AT_PHDR  ph_head_addr is {ph_head_addr:x} ");
        auxv.push(AuxHeader::new(AT_PHDR, ph_head_addr));

        (entry_point, auxv)
    }

    pub fn map_elf_data(&mut self, elf: &ElfFile, offset: VirtAddr) -> (VirtPageNum, VirtAddr) {
        let elf_header = elf.header;
        let ph_count = elf_header.pt2.ph_count();

        let mut max_end_vpn = offset.floor();
        let mut header_va = 0;
        let mut has_found_header_va = false;
        log::info!("[map_elf]: entry point {:#x}", elf.header.pt2.entry_point());

        for i in 0..ph_count {
            let ph = elf.program_header(i).unwrap();
            if ph.get_type().unwrap() != xmas_elf::program::Type::Load {
                continue;
            }
            let start_va: VirtAddr = (ph.virtual_addr() as usize + offset.0).into();
            let end_va: VirtAddr = ((ph.virtual_addr() + ph.mem_size()) as usize + offset.0).into();
            if !has_found_header_va {
                header_va = start_va.0;
                has_found_header_va = true;
            }
            let mut map_perm = MapPerm::U;
            let ph_flags = ph.flags();
            if ph_flags.is_read() {
                map_perm |= MapPerm::R;
            }
            if ph_flags.is_write() {
                map_perm |= MapPerm::W;
            }
            if ph_flags.is_execute() {
                map_perm |= MapPerm::X;
            }
            let mut vm_area = VmArea::new(start_va..end_va, map_perm, VmAreaType::Elf);

            log::debug!("[map_elf] [{start_va:#x}, {end_va:#x}], map_perm: {map_perm:?} start...",);

            max_end_vpn = vm_area.end_vpn();

            let map_offset = start_va - start_va.round_down();

            log::debug!(
                "[map_elf] ph offset {:#x}, file size {:#x}, mem size {:#x}",
                ph.offset(),
                ph.file_size(),
                ph.mem_size()
            );

            self.push_vma_with_data(
                vm_area,
                map_offset,
                &elf.input[ph.offset() as usize..(ph.offset() + ph.file_size()) as usize],
            );
        }

        (max_end_vpn, header_va.into())
    }

    /// Map the sections in the elf.
    ///
    /// Return the max end vpn and the first section's va.
    pub fn map_elf(
        &mut self,
        elf_file: Arc<dyn File>,
        elf: &ElfFile,
        offset: VirtAddr,
    ) -> (VirtPageNum, VirtAddr) {
        let elf_header = elf.header;
        let ph_count = elf_header.pt2.ph_count();

        let mut max_end_vpn = offset.floor();
        let mut header_va = 0;
        let mut has_found_header_va = false;
        log::info!("[map_elf]: entry point {:#x}", elf.header.pt2.entry_point());

        for i in 0..ph_count {
            let ph = elf.program_header(i).unwrap();
            if ph.get_type().unwrap() != xmas_elf::program::Type::Load {
                continue;
            }
            let start_va: VirtAddr = (ph.virtual_addr() as usize + offset.0).into();
            let end_va: VirtAddr = ((ph.virtual_addr() + ph.mem_size()) as usize + offset.0).into();
            if !has_found_header_va {
                header_va = start_va.0;
                has_found_header_va = true;
            }
            let mut map_perm = MapPerm::U;
            let ph_flags = ph.flags();
            if ph_flags.is_read() {
                map_perm |= MapPerm::R;
            }
            if ph_flags.is_write() {
                map_perm |= MapPerm::W;
            }
            if ph_flags.is_execute() {
                map_perm |= MapPerm::X;
            }
            let mut vm_area = VmArea::new(start_va..end_va, map_perm, VmAreaType::Elf);

            log::debug!("[map_elf] [{start_va:#x}, {end_va:#x}], map_perm: {map_perm:?} start...",);

            max_end_vpn = vm_area.end_vpn();

            let map_offset = start_va - start_va.round_down();

            log::debug!(
                "[map_elf] ph offset {:#x}, file size {:#x}, mem size {:#x}",
                ph.offset(),
                ph.file_size(),
                ph.mem_size()
            );

            if ph.file_size() == ph.mem_size() && is_aligned_to_page(ph.offset() as usize) {
                assert!(!map_perm.contains(MapPerm::W));
                // NOTE: only add cow flag in elf page newly mapped.
                // FIXME: mprotect is not checked yet
                // WARN: the underlying elf file page cache may be edited, may cause unknown
                // behavior
                let mut pre_alloc_page_cnt = 0;
                for vpn in vm_area.range_vpn() {
                    let start_offset = ph.offset() as usize;
                    let offset = start_offset + (vpn - vm_area.start_vpn()) * PAGE_SIZE;
                    let offset_aligned = round_down_to_page(offset);
                    if let Some(page) =
                        block_on(async { elf_file.get_page_at(offset_aligned).await }).unwrap()
                    {
                        if pre_alloc_page_cnt < USER_ELF_PRE_ALLOC_PAGE_CNT {
                            let new_page = Page::new();
                            // WARN: area outer than region may should be set to zero
                            new_page.copy_from_slice(page.bytes_array());
                            self.page_table_mut()
                                .map(vpn, new_page.ppn(), map_perm.into());
                            vm_area.pages.insert(vpn, new_page);
                            unsafe { sfence_vma_vaddr(vpn.to_vaddr().into()) };
                        } else {
                            let (pte_flags, ppn) = {
                                let mut new_flags: PTEFlags = map_perm.into();
                                new_flags |= PTEFlags::COW;
                                new_flags.remove(PTEFlags::W);
                                (new_flags, page.ppn())
                            };
                            self.page_table_mut().map(vpn, ppn, pte_flags);
                            vm_area.pages.insert(vpn, page);
                            unsafe { sfence_vma_vaddr(vpn.to_vaddr().into()) };
                        }
                        pre_alloc_page_cnt += 1;
                    } else {
                        break;
                    }
                }
                self.push_vma_lazily(vm_area);
                log::info!("[map_elf] [{start_va:#x}, {end_va:#x}], map_perm: {map_perm:?}",);
            } else {
                self.push_vma_with_data(
                    vm_area,
                    map_offset,
                    &elf.input[ph.offset() as usize..(ph.offset() + ph.file_size()) as usize],
                );
            }
        }

        (max_end_vpn, header_va.into())
    }

    pub fn parse_and_map_elf(
        &mut self,
        elf_file: Arc<dyn File>,
        elf_data: &[u8],
    ) -> (usize, Vec<AuxHeader>) {
        const ELF_MAGIC: [u8; 4] = [0x7f, 0x45, 0x4c, 0x46];

        // map program headers of elf, with U flag
        let elf = xmas_elf::ElfFile::new(elf_data).unwrap();
        let elf_header = elf.header;
        assert_eq!(elf_header.pt1.magic, ELF_MAGIC, "invalid elf!");
        let entry = elf_header.pt2.entry_point() as usize;
        let ph_entry_size = elf_header.pt2.ph_entry_size() as usize;
        let ph_count = elf_header.pt2.ph_count() as usize;

        let mut auxv = generate_early_auxv(ph_entry_size, ph_count, entry);

        auxv.push(AuxHeader::new(AT_BASE, 0));

        let (_max_end_vpn, header_va) = self.map_elf(elf_file, &elf, 0.into());

        let ph_head_addr = header_va.0 + elf.header.pt2.ph_offset() as usize;
        auxv.push(AuxHeader::new(AT_RANDOM, ph_head_addr));
        log::debug!("[parse_and_map_elf] AT_PHDR  ph_head_addr is {ph_head_addr:x}",);
        auxv.push(AuxHeader::new(AT_PHDR, ph_head_addr));

        (entry, auxv)
    }

    /// Check whether the elf file is dynamic linked and if so, load the dl
    /// interpreter.
    ///
    /// Return the interpreter's entry point(at the base of DL_INTERP_OFFSET) if
    /// so.
    pub fn load_dl_interp_if_needed(&mut self, elf: &ElfFile) -> Option<usize> {
        let elf_header = elf.header;
        let ph_count = elf_header.pt2.ph_count();

        let mut is_dl = false;
        for i in 0..ph_count {
            let ph = elf.program_header(i).unwrap();
            if ph.get_type().unwrap() == xmas_elf::program::Type::Interp {
                is_dl = true;
                break;
            }
        }

        if is_dl {
            log::info!("[load_dl] encounter a dl elf");
            let section = elf.find_section_by_name(".interp").unwrap();
            let mut interp = String::from_utf8(section.raw_data(&elf).to_vec()).unwrap();
            interp = interp.strip_suffix("\0").unwrap_or(&interp).to_string();
            log::info!("[load_dl] interp {}", interp);

            let mut interps: Vec<String> = vec![interp.clone()];

            log::info!("interp {}", interp);

            let mut interp_dentry: SysResult<Arc<dyn Dentry>> = Err(SysError::ENOENT);
            for interp in interps.into_iter() {
                if let Ok(dentry) = current_task_ref().resolve_path(&interp) {
                    interp_dentry = Ok(dentry);
                    break;
                }
            }
            let interp_dentry: Arc<dyn Dentry> = interp_dentry.unwrap();
            let interp_file = interp_dentry.open().ok().unwrap();
            let interp_elf_data = block_on(async { interp_file.read_all().await }).ok()?;
            let interp_elf = xmas_elf::ElfFile::new(&interp_elf_data).unwrap();
            self.map_elf(interp_file, &interp_elf, DL_INTERP_OFFSET.into());

            Some(interp_elf.header.pt2.entry_point() as usize + DL_INTERP_OFFSET)
        } else {
            log::debug!("[load_dl] encounter a static elf");
            None
        }
    }

    /// Attach given `pages` to the MemorySpace. If pages is not given, it will
    /// create pages according to the `size` and map them to the MemorySpace.
    /// if `shmaddr` is set to `0`, it will chooses a suitable page-aligned
    /// address to attach.
    ///
    /// `size` and `shmaddr` need to be page-aligned
    pub fn attach_shm(
        &mut self,
        size: usize,
        shmaddr: VirtAddr,
        map_perm: MapPerm,
        pages: &mut Vec<Weak<Page>>,
    ) -> VirtAddr {
        let mut ret_addr = shmaddr;
        let mut vm_area = if shmaddr == 0.into() {
            const SHARED_RANGE: Range<VirtAddr> =
                VirtAddr::from_usize_range(U_SEG_SHARE_BEG..U_SEG_SHARE_END);
            let range = self
                .areas()
                .find_free_range(SHARED_RANGE, size)
                .expect("no free shared area");
            ret_addr = range.start;
            VmArea::new(range, map_perm, VmAreaType::Shm)
        } else {
            log::info!("[attach_shm] user defined addr");
            let shm_end = shmaddr + size;
            VmArea::new(shmaddr..shm_end, map_perm, VmAreaType::Shm)
        };
        if pages.is_empty() {
            for vpn in vm_area.range_vpn() {
                let page = Page::new();
                self.page_table_mut().map(vpn, page.ppn(), map_perm.into());
                pages.push(Arc::downgrade(&page));
                vm_area.pages.insert(vpn, page);
            }
        } else {
            debug_assert!(pages.len() == vm_area.range_vpn().end - vm_area.range_vpn().start);
            let mut pages = pages.iter();
            for vpn in vm_area.range_vpn() {
                let page = pages.next().unwrap().upgrade().unwrap();
                self.page_table_mut().map(vpn, page.ppn(), map_perm.into());
                vm_area.pages.insert(vpn, page.clone());
            }
        }
        self.push_vma_lazily(vm_area);
        return ret_addr;
    }

    /// `shmaddr` must be the return value of shmget (i.e. `shmaddr` is page
    /// aligned and in the beginning of the vm_area with type Shm). The
    /// check should be done at the caller who call `detach_shm`
    pub fn detach_shm(&mut self, shmaddr: VirtAddr) {
        let mut range_to_remove = None;
        if let Some((range, vm_area)) = self
            .areas()
            .iter()
            .find(|(range, _)| range.start == shmaddr)
        {
            if vm_area.vma_type != VmAreaType::Shm {
                panic!("[detach_shm] 'vm_area.vma_type != VmAreaType::Shm' this won't happen");
            }
            log::info!("[detach_shm] try to remove {:?}", range);
            range_to_remove = Some(range);
            for vpn in vm_area.range_vpn() {
                self.page_table_mut().unmap(vpn);
            }
        } else {
            panic!("[detach_shm] this won't happen");
        }
        if let Some(range) = range_to_remove {
            self.areas_mut().force_remove_one(range);
        } else {
            panic!("[detach_shm] range_to_remove is None! This should never happen");
        }
    }

    /// Alloc stack and map it in the page table.
    ///
    /// Return the address of the stack top, which is aligned to 16 bytes.
    ///
    /// The stack has a range of [sp - size, sp].
    pub fn alloc_stack_lazily(&mut self, size: usize) -> VirtAddr {
        const STACK_RANGE: Range<VirtAddr> =
            VirtAddr::from_usize_range(U_SEG_STACK_BEG..U_SEG_STACK_END);

        let range = self
            .areas()
            .find_free_range(STACK_RANGE, size)
            .expect("too many stack!");

        // align to 16 bytes
        let sp_init = VirtAddr::from((range.end.bits() - 1) & !0xf);
        log::debug!("[MemorySpace::alloc_stack] stack: {range:x?}, sp_init: {sp_init:x?}");

        let mut vm_area = VmArea::new(range.clone(), MapPerm::URW, VmAreaType::Stack);
        vm_area.map_range(
            self.page_table_mut(),
            range.end - USER_STACK_PRE_ALLOC_SIZE..range.end,
        );
        self.push_vma_lazily(vm_area);
        sp_init
    }

    /// Alloc heap lazily.
    pub fn alloc_heap_lazily(&mut self) {
        const HEAP_RANGE: Range<VirtAddr> =
            VirtAddr::from_usize_range(U_SEG_HEAP_BEG..U_SEG_HEAP_END);

        const INIT_SIZE: usize = PAGE_SIZE;
        let range = VirtAddr::from_usize_range(U_SEG_HEAP_BEG..U_SEG_HEAP_BEG + INIT_SIZE);

        let vm_area = VmArea::new(range, MapPerm::URW, VmAreaType::Heap);
        self.push_vma_lazily(vm_area);
    }

    pub fn get_heap_break(&self) -> VirtAddr {
        // HACK: directly get U_SEG_HEAP_BEG instead？
        let (range, _) = self
            .areas()
            .iter()
            .find(|(_, vma)| vma.vma_type == VmAreaType::Heap)
            .unwrap();
        range.end
    }

    /// NOTE: The actual Linux system call returns the new program break on
    /// success. On failure, the system call returns the current break.
    pub fn reset_heap_break(&mut self, new_brk: VirtAddr) -> VirtAddr {
        let (range, _vma) = self
            .areas_mut()
            .iter_mut()
            .find(|(_, vma)| vma.vma_type == VmAreaType::Heap)
            .unwrap();
        log::debug!("[MemorySpace::reset_heap_break] heap range: {range:?}, new_brk: {new_brk:?}");
        let result = if new_brk > range.end {
            let ret = self.areas_mut().extend_back(range.start..new_brk);
            if ret.is_ok() {
                let (range_va, vm_area) = self.areas_mut().get_key_value_mut(range.start).unwrap();
                vm_area.set_range_va(range_va);
            }
            ret
        } else if new_brk < range.end {
            let ret = self.areas_mut().reduce_back(range.start, new_brk);
            if ret.is_ok() {
                let (range_va, _) = self.areas_mut().get_key_value(range.start).unwrap();
                let vma = self.areas_mut().force_remove_one(range_va.clone());
                let (left, middle, right) = vma.split(range_va);
                debug_assert!(left.is_none());
                debug_assert!(middle.is_some());
                debug_assert!(right.is_some());
                let mut right_vma = right.unwrap();
                right_vma.unmap(self.page_table_mut());
                self.push_vma_lazily(middle.unwrap());
            }
            ret
        } else {
            Ok(())
        };
        match result {
            Ok(_) => new_brk,
            Err(_) => range.end,
        }
    }

    /// Clone a same `MemorySpace` lazily.
    pub fn from_user_lazily(user_space: &mut Self) -> Self {
        let mut memory_space = Self::new_user();
        for (range, area) in user_space.areas().iter() {
            log::debug!("[MemorySpace::from_user_lazily] cloning {area:?}");
            let mut new_area = area.clone();
            debug_assert_eq!(range, new_area.range_va());
            for vpn in area.range_vpn() {
                if let Some(page) = area.pages.get(&vpn) {
                    let pte = user_space.page_table_mut().find_leaf_pte(vpn).unwrap();
                    let (pte_flags, ppn) = match area.vma_type {
                        VmAreaType::Shm => {
                            // If shared memory,
                            // then we don't need to modify the pte flags,
                            // i.e. no copy-on-write.
                            log::info!("[from_user_lazily] clone Shared Memory");
                            new_area.pages.insert(vpn, page.clone());
                            (pte.flags(), page.ppn())
                        }
                        _ => {
                            // copy on write
                            // TODO: MmapFlags::MAP_SHARED
                            let mut new_flags = pte.flags() | PTEFlags::COW;
                            new_flags.remove(PTEFlags::W);
                            pte.set_flags(new_flags);
                            (new_flags, page.ppn())
                        }
                    };
                    memory_space.page_table_mut().map(vpn, ppn, pte_flags);
                } else {
                    // lazy allocated area
                }
            }
            memory_space.push_vma_lazily(new_area);
        }
        memory_space
    }

    /// Push `VmArea` into `MemorySpace` and map it in page table.
    pub fn push_vma(&mut self, mut vma: VmArea) {
        vma.map(self.page_table_mut());
        self.areas_mut().try_insert(vma.range_va(), vma).unwrap();
    }

    /// Push `VmArea` into `MemorySpace` without mapping it in page table.
    pub fn push_vma_lazily(&mut self, vma: VmArea) {
        self.areas_mut().try_insert(vma.range_va(), vma).unwrap();
    }

    /// Push `VmArea` into `MemorySpace` and map it in page table, also copy
    /// `data` at `offset` of `vma`.
    pub fn push_vma_with_data(&mut self, mut vma: VmArea, offset: usize, data: &[u8]) {
        vma.map(self.page_table_mut());
        vma.fill_zero();
        vma.copy_data_with_offset(self.page_table_mut(), offset, data);
        self.areas_mut().try_insert(vma.range_va(), vma).unwrap();
    }

    pub fn alloc_mmap_shared_anonymous(
        &mut self,
        addr: VirtAddr,
        length: usize,
        perm: MapPerm,
        flags: MmapFlags,
    ) -> SysResult<VirtAddr> {
        const SHARED_RANGE: Range<VirtAddr> =
            VirtAddr::from_usize_range(U_SEG_SHARE_BEG..U_SEG_SHARE_END);
        let range = if flags.contains(MmapFlags::MAP_FIXED) {
            addr..addr + length
        } else {
            self.areas_mut()
                .find_free_range(SHARED_RANGE, length)
                .expect("shared range is full")
        };
        let start = range.start;
        let vma = VmArea::new(range, perm, VmAreaType::Shm);
        self.push_vma(vma);
        // self.areas_mut().try_insert(vma.range_va(), vma).unwrap();
        Ok(start)
    }

    pub fn alloc_mmap_anonymous(
        &mut self,
        addr: VirtAddr,
        length: usize,
        perm: MapPerm,
        flags: MmapFlags,
    ) -> SysResult<VirtAddr> {
        const MMAP_RANGE: Range<VirtAddr> =
            VirtAddr::from_usize_range(U_SEG_FILE_BEG..U_SEG_FILE_END);
        let range = if flags.contains(MmapFlags::MAP_FIXED) {
            addr..addr + length
        } else {
            self.areas_mut()
                .find_free_range(MMAP_RANGE, length)
                .expect("mmap range is full")
        };
        let start = range.start;
        let vma = VmArea::new_mmap(range, perm, flags, None, 0);
        self.areas_mut().try_insert(vma.range_va(), vma).unwrap();
        Ok(start)
    }

    // NOTE: can not alloc all pages from `PageCache`, otherwise lmbench
    // lat_pagefault will test page fault time as zero.
    pub fn alloc_mmap_area_lazily(
        &mut self,
        addr: VirtAddr,
        length: usize,
        perm: MapPerm,
        flags: MmapFlags,
        file: Arc<dyn File>,
        offset: usize,
    ) -> SysResult<VirtAddr> {
        debug_assert!(is_aligned_to_page(offset));

        const MMAP_RANGE: Range<VirtAddr> =
            VirtAddr::from_usize_range(U_SEG_FILE_BEG..U_SEG_FILE_END);

        let range = if flags.contains(MmapFlags::MAP_FIXED) {
            addr..addr + length
        } else {
            self.areas_mut()
                .find_free_range(MMAP_RANGE, length)
                .expect("mmap range is full")
        };
        let start = range.start;

        let page_table = self.page_table_mut();
        let inode = file.inode();
        let mut vma = VmArea::new_mmap(range, perm, flags, Some(file.clone()), offset);
        let mut range_vpn = vma.range_vpn();
        let length = cmp::min(length, MMAP_PRE_ALLOC_PAGES * PAGE_SIZE);
        for offset_aligned in (offset..offset + length).step_by(PAGE_SIZE) {
            if let Some(page) = block_on(async { file.get_page_at(offset_aligned).await })? {
                let vpn = range_vpn.next().unwrap();
                if flags.contains(MmapFlags::MAP_PRIVATE) {
                    let (pte_flags, ppn) = {
                        let mut new_flags: PTEFlags = perm.into();
                        new_flags |= PTEFlags::COW;
                        new_flags.remove(PTEFlags::W);
                        (new_flags, page.ppn())
                    };
                    page_table.map(vpn, ppn, pte_flags);
                    vma.pages.insert(vpn, page);
                    unsafe { sfence_vma_vaddr(vpn.to_vaddr().into()) };
                } else {
                    page_table.map(vpn, page.ppn(), perm.into());
                    vma.pages.insert(vpn, page);
                    unsafe { sfence_vma_vaddr(vpn.to_vaddr().into()) };
                }
            } else {
                break;
            }
        }
        self.push_vma_lazily(vma);
        Ok(start)
    }

    fn split_area(
        &self,
        old_range: Range<VirtAddr>,
        split_range: Range<VirtAddr>,
    ) -> (
        Option<&mut VmArea>,
        Option<&mut VmArea>,
        Option<&mut VmArea>,
    ) {
        let area = self.areas_mut().force_remove_one(old_range);
        let (left, middle, right) = area.split(split_range);
        let left_ret = left.map(|left| self.areas_mut().try_insert(left.range_va(), left).unwrap());
        let right_ret = right.map(|right| {
            self.areas_mut()
                .try_insert(right.range_va(), right)
                .unwrap()
        });
        let middle_ret = middle.map(|middle| {
            self.areas_mut()
                .try_insert(middle.range_va(), middle)
                .unwrap()
        });
        (left_ret, middle_ret, right_ret)
    }

    pub fn unmap(&mut self, range: Range<VirtAddr>) -> SysResult<()> {
        debug_assert!(range.start.is_aligned());
        debug_assert!(range.end.is_aligned());
        log::debug!("[MemorySpace::unmap] remove area {:?}", range.clone());

        // First find the left most vm_area containing `range.start`.
        if let Some((first_range, first_vma)) = self.areas_mut().get_key_value_mut(range.start) {
            if first_range.start >= range.start && first_range.end <= range.end {
                log::debug!(
                    "[MemorySpace::unmap] remove left most area {:?}",
                    first_range.clone()
                );
                let mut vma = self.areas_mut().force_remove_one(first_range);
                vma.unmap(self.page_table_mut());
            } else {
                // do split and unmap
                let split_range = range.start..cmp::min(range.end, first_range.end);
                log::debug!("[MemorySpace::unmap] split and remove left most vma {first_vma:?} in range {split_range:?}");
                let (_, middle, _) = self.split_area(first_range, split_range);
                if let Some(middle) = middle {
                    let mut vma = self.areas_mut().force_remove_one(middle.range_va());
                    vma.unmap(self.page_table_mut());
                }
            }
        }
        for (r, vma) in self.areas_mut().range_mut(range.clone()) {
            if r.start >= range.start && r.end <= range.end {
                log::debug!("[MemorySpace::unmap] remove area {:?}", r);
                let mut vma = self.areas_mut().force_remove_one(r);
                vma.unmap(self.page_table_mut());
            } else if r.end > range.end {
                // do split and unmap
                log::debug!(
                    "[MemorySpace::unmap] split and remove vma {vma:?} in range {:?}",
                    r.start..range.end
                );
                let (_, middle, _) = self.split_area(r.clone(), r.start..range.end);
                if let Some(middle) = middle {
                    let mut vma = self.areas_mut().force_remove_one(middle.range_va());
                    vma.unmap(self.page_table_mut());
                }
            }
        }
        Ok(())
    }

    pub fn mprotect(&mut self, range: Range<VirtAddr>, perm: MapPerm) -> SysResult<()> {
        debug_assert!(range.start.is_aligned() && range.end.is_aligned());
        let (old_range, area) = self
            .areas_mut()
            .get_key_value_mut(range.start)
            .ok_or(SysError::ENOMEM)?;
        if range == old_range {
            area.set_perm_and_flush(self.page_table_mut(), perm);
        } else {
            debug_assert!(old_range.end >= range.end);
            // do split and remap
            let (_, middle, _) = self.split_area(old_range, range);
            if let Some(middle) = middle {
                middle.set_perm_and_flush(self.page_table_mut(), perm);
            }
        }
        Ok(())
    }

    pub fn handle_page_fault(
        &mut self,
        va: VirtAddr,
        access_type: PageFaultAccessType,
    ) -> SysResult<()> {
        log::trace!("[MemorySpace::handle_page_fault] {va:?}");
<<<<<<< HEAD
        let vm_area = self.areas_mut().get_mut(va).ok_or_else(|| {
            log::warn!("[handle_page_fault] no area containing {va:?}");
=======
        let vm_area = self.areas_mut().get_mut(va.round_down()).ok_or_else(|| {
            log::error!("[handle_page_fault] no area containing {va:?}");
>>>>>>> 84587d19
            SysError::EFAULT
        })?;
        vm_area.handle_page_fault(self.page_table_mut(), va.floor(), access_type)?;
        Ok(())
    }

    pub unsafe fn switch_page_table(&self) {
        self.page_table().switch();
    }
}

pub fn init_stack(
    sp_init: VirtAddr,
    args: Vec<String>,
    envp: Vec<String>,
    auxv: Vec<AuxHeader>,
) -> (usize, usize, usize, usize) {
    // spec says:
    //      In the standard RISC-V calling convention, the stack grows downward
    //      and the stack pointer is always kept 16-byte aligned.

    // 参考：https://www.cnblogs.com/likaiming/p/11193697.html
    // 初始化之后的栈应该长这样子：
    // content                         size(bytes) + comment
    // -----------------------------------------------------------------------------
    //
    // [argc = number of args]         8
    // [argv[0](pointer)]              8
    // [argv[1](pointer)]              8
    // [argv[...](pointer)]            8 * x
    // [argv[n-1](pointer)]            8
    // [argv[n](pointer)]              8 (=NULL)
    //
    // [envp[0](pointer)]              8
    // [envp[1](pointer)]              8
    // [envp[..](pointer)]             8 * x
    // [envp[term](pointer)]           8 (=NULL)
    //
    // [auxv[0](Elf64_auxv_t)]         16
    // [auxv[1](Elf64_auxv_t)]         16
    // [auxv[..](Elf64_auxv_t)]        16 * x
    // [auxv[term](Elf64_auxv_t)]      16 (=NULL)
    //
    // [padding]                       >= 0
    // [rand bytes]                    16
    // [String identifying platform]   >= 0
    // [padding for align]             >= 0 (sp - (get_random_int() % 8192)) &
    // (~0xf)
    //
    // [argument ASCIIZ strings]       >= 0
    // [environment ASCIIZ str]        >= 0
    // --------------------------------------------------------------------------------
    // 在构建栈的时候，我们从底向上塞各个东西

    let mut sp = sp_init.bits();
    debug_assert!(sp & 0xf == 0);

    // 存放环境与参数的字符串本身
    fn push_str(sp: &mut usize, s: &str) -> usize {
        let len = s.len();
        *sp -= len + 1; // +1 for NUL ('\0')
        unsafe {
            // core::ptr::copy_nonoverlapping(s.as_ptr(), *sp as *mut u8, len);
            for (i, c) in s.bytes().enumerate() {
                log::trace!(
                    "push_str: {:x} ({:x}) <- {:?}",
                    *sp + i,
                    i,
                    core::str::from_utf8_unchecked(&[c])
                );
                *((*sp as *mut u8).add(i)) = c;
            }
            *(*sp as *mut u8).add(len) = 0u8;
        }
        *sp
    }

    let env_ptrs: Vec<usize> = envp.iter().rev().map(|s| push_str(&mut sp, s)).collect();
    let arg_ptrs: Vec<usize> = args.iter().rev().map(|s| push_str(&mut sp, s)).collect();

    // 随机对齐 (我们取 0 长度的随机对齐), 平台标识符，随机数与对齐
    fn align16(sp: &mut usize) {
        *sp = (*sp - 1) & !0xf;
    }

    let rand_size = 0;
    let platform = "RISC-V64";
    let rand_bytes = "Meow~ O4 here;D"; // 15 + 1 char for 16bytes

    sp -= rand_size;
    push_str(&mut sp, platform);
    push_str(&mut sp, rand_bytes);
    align16(&mut sp);

    // 存放 auxv
    fn push_aux_elm(sp: &mut usize, elm: &AuxHeader) {
        *sp -= core::mem::size_of::<AuxHeader>();
        unsafe {
            core::ptr::write(*sp as *mut AuxHeader, *elm);
        }
    }
    // 注意推栈是 "倒着" 推的，所以先放 null, 再逆着放别的
    push_aux_elm(&mut sp, &AuxHeader::new(AT_NULL, 0));
    for aux in auxv.into_iter().rev() {
        push_aux_elm(&mut sp, &aux);
    }

    // 存放 envp 与 argv 指针
    fn push_usize(sp: &mut usize, ptr: usize) {
        *sp -= core::mem::size_of::<usize>();
        log::debug!("addr: 0x{:x}, content: {:x}", *sp, ptr);
        unsafe {
            core::ptr::write(*sp as *mut usize, ptr);
        }
    }

    push_usize(&mut sp, 0);
    env_ptrs.iter().for_each(|ptr| push_usize(&mut sp, *ptr));
    let env_ptr_ptr = sp;

    push_usize(&mut sp, 0);
    arg_ptrs.iter().for_each(|ptr| push_usize(&mut sp, *ptr));
    let arg_ptr_ptr = sp;

    // 存放 argc
    let argc = args.len();
    push_usize(&mut sp, argc);

    // 返回值
    (sp, argc, arg_ptr_ptr, env_ptr_ptr)
}<|MERGE_RESOLUTION|>--- conflicted
+++ resolved
@@ -772,13 +772,8 @@
         access_type: PageFaultAccessType,
     ) -> SysResult<()> {
         log::trace!("[MemorySpace::handle_page_fault] {va:?}");
-<<<<<<< HEAD
-        let vm_area = self.areas_mut().get_mut(va).ok_or_else(|| {
+        let vm_area = self.areas_mut().get_mut(va.round_down()).ok_or_else(|| {
             log::warn!("[handle_page_fault] no area containing {va:?}");
-=======
-        let vm_area = self.areas_mut().get_mut(va.round_down()).ok_or_else(|| {
-            log::error!("[handle_page_fault] no area containing {va:?}");
->>>>>>> 84587d19
             SysError::EFAULT
         })?;
         vm_area.handle_page_fault(self.page_table_mut(), va.floor(), access_type)?;
