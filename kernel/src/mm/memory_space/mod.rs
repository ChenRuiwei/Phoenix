use alloc::{
    string::{String, ToString},
    sync::{Arc, Weak},
    vec,
    vec::Vec,
};
use core::{
    arch::riscv64,
    borrow::Borrow,
    cell::{RefCell, SyncUnsafeCell, UnsafeCell},
<<<<<<< HEAD
    ops::Range,
=======
    cmp,
    ops::{self, Range},
>>>>>>> b2b51b7d
};

use async_utils::block_on;
use config::{
    board::MEMORY_END,
    mm::{
<<<<<<< HEAD
        align_offset_to_page, is_page_aligned, DL_INTERP_OFFSET, PAGE_SIZE,
=======
        align_offset_to_page, is_page_aligned, DL_INTERP_OFFSET, MMAP_PRE_ALLOC_PAGES, PAGE_SIZE,
>>>>>>> b2b51b7d
        USER_STACK_PRE_ALLOC_SIZE, USER_STACK_SIZE, U_SEG_FILE_BEG, U_SEG_FILE_END, U_SEG_HEAP_BEG,
        U_SEG_HEAP_END, U_SEG_SHARE_BEG, U_SEG_SHARE_END, U_SEG_STACK_BEG, U_SEG_STACK_END,
        VIRT_RAM_OFFSET,
    },
};
use log::info;
<<<<<<< HEAD
use memory::{page_table, pte::PTEFlags, PageTable, PhysAddr, VirtAddr, VirtPageNum};
=======
use memory::{page_table, pte::PTEFlags, PageTable, VirtAddr, VirtPageNum};
>>>>>>> b2b51b7d
use page::Page;
use riscv::register::mideleg;
use spin::Lazy;
use systype::{SysError, SysResult};
use vfs_core::{Dentry, File};
use xmas_elf::ElfFile;

use self::{range_map::RangeMap, vm_area::VmArea};
use super::PageFaultAccessType;
use crate::{
    mm::{
        memory_space::vm_area::{MapPerm, VmAreaType},
        user_ptr::UserSlice,
        MMIO,
    },
    processor::env::{within_sum, SumGuard},
    syscall::MmapFlags,
    task::{
        aux::{generate_early_auxv, AuxHeader, AT_BASE, AT_NULL, AT_PHDR, AT_RANDOM},
        Task,
    },
};

mod range_map;
pub mod vm_area;

/// Kernel space for all processes.
///
/// There is no need to lock `KERNEL_SPACE` since it won't be changed.
static KERNEL_SPACE: Lazy<MemorySpace> = Lazy::new(MemorySpace::new_kernel);

pub unsafe fn switch_kernel_page_table() {
    KERNEL_SPACE.switch_page_table();
}

/// Virtual memory space for kernel and user.
pub struct MemorySpace {
    // NOTE: The reason why `page_table` and `areas` are `SyncUnsafeCell` is because they both
    // represent memory region, it is likely to modify the two both.
    /// Page table of this memory space.
    page_table: SyncUnsafeCell<PageTable>,
    /// Map of `VmArea`s in this memory space.
    /// NOTE: stores range that is lazy allocated
    areas: SyncUnsafeCell<RangeMap<VirtAddr, VmArea>>,
    /// Pointes to leader task.
    task: Option<Weak<Task>>,
}

impl MemorySpace {
    /// Create an empty `MemorySpace`
    pub fn new() -> Self {
        Self {
            page_table: SyncUnsafeCell::new(PageTable::new()),
            areas: SyncUnsafeCell::new(RangeMap::new()),
            task: None,
        }
    }

    /// Create a new user memory space that inherits kernel page table.
    pub fn new_user() -> Self {
        Self {
            page_table: SyncUnsafeCell::new(PageTable::from_kernel(KERNEL_SPACE.page_table())),
            areas: SyncUnsafeCell::new(RangeMap::new()),
            task: None,
        }
    }

    /// Create a kernel space.
    pub fn new_kernel() -> Self {
        extern "C" {
            fn _stext();
            fn _strampoline();
            fn sigreturn_trampoline();
            fn _etrampoline();
            fn _etext();
            fn _srodata();
            fn _erodata();
            fn _sdata();
            fn _edata();
            fn _sstack();
            fn _estack();
            fn _sbss();
            fn _ebss();
            fn _ekernel();
        }

        log::debug!("[kernel] trampoline {:#x}", sigreturn_trampoline as usize);
        log::debug!(
            "[kernel] .text [{:#x}, {:#x}) [{:#x}, {:#x})",
            _stext as usize,
            _strampoline as usize,
            _etrampoline as usize,
            _etext as usize
        );
        log::debug!(
            "[kernel] .text.trampoline [{:#x}, {:#x})",
            _strampoline as usize,
            _etrampoline as usize,
        );
        log::debug!(
            "[kernel] .rodata [{:#x}, {:#x})",
            _srodata as usize,
            _erodata as usize
        );
        log::debug!(
            "[kernel] .data [{:#x}, {:#x})",
            _sdata as usize,
            _edata as usize
        );
        log::debug!(
            "[kernel] .stack [{:#x}, {:#x})",
            _sstack as usize,
            _estack as usize
        );
        log::debug!(
            "[kernel] .bss [{:#x}, {:#x})",
            _sbss as usize,
            _ebss as usize
        );
        log::debug!(
            "[kernel] physical mem [{:#x}, {:#x})",
            _ekernel as usize,
            MEMORY_END
        );

        let mut memory_space = Self::new();
        log::debug!("[kernel] mapping .text section");
        memory_space.push_vma(VmArea::new(
            (_stext as usize).into()..(_strampoline as usize).into(),
            MapPerm::RX,
            VmAreaType::Physical,
        ));
        log::debug!("[kernel] mapping signal-return trampoline");
        memory_space.push_vma(VmArea::new(
            (_strampoline as usize).into()..(_etrampoline as usize).into(),
            MapPerm::URX,
            VmAreaType::Physical,
        ));
        memory_space.push_vma(VmArea::new(
            (_etrampoline as usize).into()..(_etext as usize).into(),
            MapPerm::RX,
            VmAreaType::Physical,
        ));
        log::debug!("[kernel] mapping .rodata section");
        memory_space.push_vma(VmArea::new(
            (_srodata as usize).into()..(_erodata as usize).into(),
            MapPerm::R,
            VmAreaType::Physical,
        ));
        log::debug!("[kernel] mapping .data section");
        memory_space.push_vma(VmArea::new(
            (_sdata as usize).into()..(_edata as usize).into(),
            MapPerm::RW,
            VmAreaType::Physical,
        ));
        log::debug!("[kernel] mapping .stack section");
        memory_space.push_vma(VmArea::new(
            (_sstack as usize).into()..(_estack as usize).into(),
            MapPerm::RW,
            VmAreaType::Physical,
        ));
        log::debug!("[kernel] mapping .bss section");
        memory_space.push_vma(VmArea::new(
            (_sbss as usize).into()..(_ebss as usize).into(),
            MapPerm::RW,
            VmAreaType::Physical,
        ));
        log::debug!("[kernel] mapping physical memory");
        memory_space.push_vma(VmArea::new(
            (_ekernel as usize).into()..MEMORY_END.into(),
            MapPerm::RW,
            VmAreaType::Physical,
        ));
        log::debug!("[kernel] mapping mmio registers");
        for pair in MMIO {
            memory_space.push_vma(VmArea::new(
                (pair.0 + VIRT_RAM_OFFSET).into()..(pair.0 + pair.1 + VIRT_RAM_OFFSET).into(),
                pair.2,
                VmAreaType::Mmio,
            ));
        }

        let dtb_addr = config::mm::dtb_addr();
        memory_space.push_vma(VmArea::new(
            (dtb_addr + VIRT_RAM_OFFSET).into()
                ..(dtb_addr + PAGE_SIZE * PAGE_SIZE + VIRT_RAM_OFFSET).into(),
            MapPerm::RW,
            VmAreaType::Mmio,
        ));

        log::debug!("[kernel] KERNEL SPACE init finished");
        memory_space
    }

    pub fn set_task(&mut self, task: &Arc<Task>) {
        self.task = Some(Arc::downgrade(task))
    }

    pub fn task(&self) -> Arc<Task> {
        self.task.as_ref().unwrap().upgrade().unwrap()
    }

    pub fn areas(&self) -> &RangeMap<VirtAddr, VmArea> {
        unsafe { &*self.areas.get() }
    }

    pub fn areas_mut(&self) -> &mut RangeMap<VirtAddr, VmArea> {
        unsafe { &mut *self.areas.get() }
    }

    pub fn page_table(&self) -> &PageTable {
        unsafe { &*self.page_table.get() }
    }

    pub fn page_table_mut(&self) -> &mut PageTable {
        unsafe { &mut *self.page_table.get() }
    }

    /// Map the sections in the elf.
    ///
    /// Return the max end vpn and the first section's va.
    pub fn map_elf(&mut self, elf: &ElfFile, offset: VirtAddr) -> (VirtPageNum, VirtAddr) {
        let elf_header = elf.header;
        let ph_count = elf_header.pt2.ph_count();

        let mut max_end_vpn = offset.floor();
        let mut header_va = 0;
        let mut has_found_header_va = false;
        info!("[map_elf]: entry point {:#x}", elf.header.pt2.entry_point());

        for i in 0..ph_count {
            let ph = elf.program_header(i).unwrap();
            if ph.get_type().unwrap() != xmas_elf::program::Type::Load {
                continue;
            }
            let start_va: VirtAddr = (ph.virtual_addr() as usize + offset.0).into();
            let end_va: VirtAddr = ((ph.virtual_addr() + ph.mem_size()) as usize + offset.0).into();
            if !has_found_header_va {
                header_va = start_va.0;
                has_found_header_va = true;
            }
            let mut map_perm = MapPerm::U;
            let ph_flags = ph.flags();
            if ph_flags.is_read() {
                map_perm |= MapPerm::R;
            }
            if ph_flags.is_write() {
                map_perm |= MapPerm::W;
            }
            if ph_flags.is_execute() {
                map_perm |= MapPerm::X;
            }
            let vm_area = VmArea::new(start_va..end_va, map_perm, VmAreaType::Elf);

            log::debug!("[map_elf] [{start_va:#x}, {end_va:#x}], map_perm: {map_perm:?} start...",);

            max_end_vpn = vm_area.end_vpn();

            let map_offset = start_va - start_va.round_down();

            log::debug!(
                "[map_elf] ph offset {:#x}, file size {:#x}, mem size {:#x}",
                ph.offset(),
                ph.file_size(),
                ph.mem_size()
            );

            self.push_vma_with_data(
                vm_area,
                map_offset,
                &elf.input[ph.offset() as usize..(ph.offset() + ph.file_size()) as usize],
            );

            log::info!("[map_elf] [{start_va:#x}, {end_va:#x}], map_perm: {map_perm:?}",);
        }

        (max_end_vpn, header_va.into())
    }

    /// Include sections in elf and TrapContext and user stack,
    /// also returns user_sp and entry point.
    // PERF: resolve elf file lazily
    // TODO: dynamic interpreter
    pub fn from_elf(elf_data: &[u8]) -> (Self, usize, usize, Vec<AuxHeader>) {
        const ELF_MAGIC: [u8; 4] = [0x7f, 0x45, 0x4c, 0x46];

        let mut memory_space = Self::new_user();

        // map program headers of elf, with U flag
        let elf = xmas_elf::ElfFile::new(elf_data).unwrap();
        let elf_header = elf.header;
        assert_eq!(elf_header.pt1.magic, ELF_MAGIC, "invalid elf!");
        let entry_point = elf_header.pt2.entry_point() as usize;
        let ph_entry_size = elf_header.pt2.ph_entry_size() as usize;
        let ph_count = elf_header.pt2.ph_count() as usize;

        let mut auxv = generate_early_auxv(ph_entry_size, ph_count, entry_point);

        auxv.push(AuxHeader::new(AT_BASE, 0));

        let (max_end_vpn, header_va) = memory_space.map_elf(&elf, 0.into());

        let ph_head_addr = header_va.0 + elf.header.pt2.ph_offset() as usize;
        log::debug!("[from_elf] AT_PHDR  ph_head_addr is {ph_head_addr:x} ");
        auxv.push(AuxHeader::new(AT_PHDR, ph_head_addr));

        // map user stack with U flags
        let max_end_va: VirtAddr = max_end_vpn.into();
        let user_stack_bottom: usize = usize::from(max_end_va) + PAGE_SIZE;
        let user_stack_top = user_stack_bottom + USER_STACK_SIZE;
        let ustack_vma = VmArea::new(
            user_stack_bottom.into()..user_stack_top.into(),
            MapPerm::URW,
            VmAreaType::Stack,
        );
        memory_space.push_vma(ustack_vma);
        log::info!("[from_elf] map ustack: {user_stack_bottom:#x}, {user_stack_top:#x}",);

        memory_space.alloc_heap_lazily();

        (memory_space, user_stack_top, entry_point, auxv)
    }

    pub fn parse_and_map_elf(&mut self, elf_data: &[u8]) -> (usize, Vec<AuxHeader>) {
        const ELF_MAGIC: [u8; 4] = [0x7f, 0x45, 0x4c, 0x46];

        // map program headers of elf, with U flag
        let elf = xmas_elf::ElfFile::new(elf_data).unwrap();
        let elf_header = elf.header;
        assert_eq!(elf_header.pt1.magic, ELF_MAGIC, "invalid elf!");
        let entry = elf_header.pt2.entry_point() as usize;
        let ph_entry_size = elf_header.pt2.ph_entry_size() as usize;
        let ph_count = elf_header.pt2.ph_count() as usize;

        let mut auxv = generate_early_auxv(ph_entry_size, ph_count, entry);

        auxv.push(AuxHeader::new(AT_BASE, 0));

        let (_max_end_vpn, header_va) = self.map_elf(&elf, 0.into());

        let ph_head_addr = header_va.0 + elf.header.pt2.ph_offset() as usize;
        auxv.push(AuxHeader::new(AT_RANDOM, ph_head_addr));
        log::debug!("[parse_and_map_elf] AT_PHDR  ph_head_addr is {ph_head_addr:x}",);
        auxv.push(AuxHeader::new(AT_PHDR, ph_head_addr));

        (entry, auxv)
    }

    /// Check whether the elf file is dynamic linked and
    /// if so, load the dl interpreter.
    /// Return the interpreter's entry point(at the base of DL_INTERP_OFFSET) if
    /// so.
    pub fn load_dl_interp_if_needed(&mut self, elf: &ElfFile) -> Option<usize> {
        let elf_header = elf.header;
        let ph_count = elf_header.pt2.ph_count();

        let mut is_dl = false;
        for i in 0..ph_count {
            let ph = elf.program_header(i).unwrap();
            if ph.get_type().unwrap() == xmas_elf::program::Type::Interp {
                is_dl = true;
                break;
            }
        }

        if is_dl {
            log::info!("[load_dl] encounter a dl elf");
            let section = elf.find_section_by_name(".interp").unwrap();
            let mut interp = String::from_utf8(section.raw_data(&elf).to_vec()).unwrap();
            interp = interp.strip_suffix("\0").unwrap_or(&interp).to_string();
            log::info!("[load_dl] interp {}", interp);

            let mut interps: Vec<String> = vec![interp.clone()];

            log::info!("interp {}", interp);

            if interp.eq("/lib/ld-musl-riscv64-sf.so.1") || interp.eq("/lib/ld-musl-riscv64.so.1") {
                // interp =
                // "/lib/libc.so".to_string();
                // interps.push("/libc.so".to_string());
                interps.clear();
                interps.push("/lib/musl/libc.so".to_string());
            }

            let mut interp_dentry: SysResult<Arc<dyn Dentry>> = Err(SysError::ENOENT);
            for interp in interps.into_iter() {
                if let Ok(dentry) = self.task().resolve_path(&interp) {
                    interp_dentry = Ok(dentry);
                    break;
                }
            }
            let interp_dentry: Arc<dyn Dentry> = interp_dentry.unwrap();
            let interp_file = interp_dentry.open().ok().unwrap();
            let interp_elf_data = block_on(async { interp_file.read_all().await }).ok()?;
            let interp_elf = xmas_elf::ElfFile::new(&interp_elf_data).unwrap();
            self.map_elf(&interp_elf, DL_INTERP_OFFSET.into());

            Some(interp_elf.header.pt2.entry_point() as usize + DL_INTERP_OFFSET)
        } else {
            log::debug!("[load_dl] encounter a static elf");
            None
        }
    }

    /// Attach given `pages` to the MemorySpace. If pages is not given, it will
    /// create pages according to the `size` and map them to the MemorySpace.
    /// if `shmaddr` is set to `0`, it will chooses a suitable page-aligned
    /// address to attach.
    ///
    /// `size` and `shmaddr` need to be page-aligned
    pub fn attach_shm(
        &mut self,
        size: usize,
        shmaddr: VirtAddr,
        map_perm: MapPerm,
        pages: &mut Vec<Weak<Page>>,
    ) -> VirtAddr {
        let mut ret_addr = shmaddr;
        let mut vm_area = if shmaddr == 0.into() {
            const SHARED_RANGE: Range<VirtAddr> =
                VirtAddr::from_usize_range(U_SEG_SHARE_BEG..U_SEG_SHARE_END);
            let range = self
                .areas()
                .find_free_range(SHARED_RANGE, size)
                .expect("no free shared area");
            ret_addr = range.start;
            VmArea::new(range, map_perm, VmAreaType::Shm)
        } else {
            log::warn!("[attach_shm] user defined addr");
            let shm_end = shmaddr + size;
            VmArea::new(shmaddr..shm_end, map_perm, VmAreaType::Shm)
        };
        if pages.is_empty() {
            for vpn in vm_area.range_vpn() {
                let page = Arc::new(Page::new());
                self.page_table_mut().map(vpn, page.ppn(), map_perm.into());
                pages.push(Arc::downgrade(&page));
                vm_area.pages.insert(vpn, page);
            }
        } else {
            debug_assert!(pages.len() == vm_area.range_vpn().end - vm_area.range_vpn().start);
            let mut pages = pages.iter();
            for vpn in vm_area.range_vpn() {
                let page = pages.next().unwrap().upgrade().unwrap();
                self.page_table_mut().map(vpn, page.ppn(), map_perm.into());
                vm_area.pages.insert(vpn, page.clone());
            }
        }
        self.push_vma(vm_area);
        return ret_addr;
    }

    /// `shmaddr` must be the return value of shmget (i.e. `shmaddr` is page
    /// aligned and in the beginning of the vm_area with type Shm). The
    /// check should be done at the caller who call `detach_shm`
    pub fn detach_shm(&mut self, shmaddr: VirtAddr) {
        let mut range_to_remove = None;
        if let Some((range, vm_area)) = self
            .areas()
            .iter()
            .find(|(range, _)| range.start == shmaddr)
        {
            if vm_area.vma_type != VmAreaType::Shm {
                panic!("[detach_shm] 'vm_area.vma_type != VmAreaType::Shm' this won't happen");
            }
            log::warn!("[detach_shm] try to remove {:?}", range);
            range_to_remove = Some(range);
            for vpn in vm_area.range_vpn() {
                self.page_table_mut().unmap(vpn);
            }
        } else {
            panic!("[detach_shm] this won't happen");
        }
        if let Some(range) = range_to_remove {
            self.areas_mut().force_remove_one(range);
        } else {
            panic!("[detach_shm] range_to_remove is None! This should never happen");
        }
    }

    /// Alloc stack and map it in the page table.
    ///
    /// Return the address of the stack top, which is aligned to 16 bytes.
    ///
    /// The stack has a range of [sp - size, sp].
    pub fn alloc_stack_lazily(&mut self, size: usize) -> VirtAddr {
        const STACK_RANGE: Range<VirtAddr> =
            VirtAddr::from_usize_range(U_SEG_STACK_BEG..U_SEG_STACK_END);

        let range = self
            .areas()
            .find_free_range(STACK_RANGE, size)
            .expect("too many stack!");

        // align to 16 bytes
        let sp_init = VirtAddr::from((range.end.bits() - 1) & !0xf);
        log::debug!("[MemorySpace::alloc_stack] stack: {range:x?}, sp_init: {sp_init:x?}");

        let mut vm_area = VmArea::new(range.clone(), MapPerm::URW, VmAreaType::Stack);
        vm_area.map_range(
            self.page_table_mut(),
            range.end - USER_STACK_PRE_ALLOC_SIZE..range.end,
        );
        self.push_vma_lazily(vm_area);
        sp_init
    }

    /// Alloc heap lazily.
    pub fn alloc_heap_lazily(&mut self) {
        const HEAP_RANGE: Range<VirtAddr> =
            VirtAddr::from_usize_range(U_SEG_HEAP_BEG..U_SEG_HEAP_END);

        const INIT_SIZE: usize = PAGE_SIZE;
        let range = VirtAddr::from_usize_range(U_SEG_HEAP_BEG..U_SEG_HEAP_BEG + INIT_SIZE);

        let vm_area = VmArea::new(range, MapPerm::URW, VmAreaType::Heap);
        self.push_vma_lazily(vm_area);
    }

    pub fn get_heap_break(&self) -> VirtAddr {
        // HACK: directly get U_SEG_HEAP_BEG instead？
        let (range, _) = self
            .areas()
            .iter()
            .find(|(_, vma)| vma.vma_type == VmAreaType::Heap)
            .unwrap();
        range.end
    }

    /// NOTE: The actual Linux system call returns the new program break on
    /// success. On failure, the system call returns the current break.
    pub fn reset_heap_break(&mut self, new_brk: VirtAddr) -> VirtAddr {
        let (range, _vma) = self
            .areas_mut()
            .iter_mut()
            .find(|(_, vma)| vma.vma_type == VmAreaType::Heap)
            .unwrap();
        log::debug!("[MemorySpace::reset_heap_break] heap range: {range:?}, new_brk: {new_brk:?}");
        let result = if new_brk > range.end {
            let ret = self.areas_mut().extend_back(range.start..new_brk);
            if ret.is_ok() {
                let (range_va, vm_area) = self.areas_mut().get_key_value_mut(range.start).unwrap();
                vm_area.set_range_va(range_va);
            }
            ret
        } else if new_brk < range.end {
            let ret = self.areas_mut().reduce_back(range.start, new_brk);
            if ret.is_ok() {
                let (range_va, vm_area) = self.areas_mut().get_key_value_mut(range.start).unwrap();
                vm_area.set_range_va(range_va);
                let range_vpn: Range<VirtPageNum> = new_brk.ceil()..range.end.ceil();
                vm_area.unmap(self.page_table_mut(), range_vpn);
            }
            ret
        } else {
            Ok(())
        };
        match result {
            Ok(_) => new_brk,
            Err(_) => range.end,
        }
    }

    /// Clone a same `MemorySpace` from another user space, including datas in
    /// memory.
    pub fn from_user(user_space: &Self) -> Self {
        let mut memory_space = Self::new_user();
        for (range, area) in user_space.areas().iter() {
            let new_area = VmArea::from_another(area);
            debug_assert_eq!(range, new_area.range_va());
            memory_space.push_vma(new_area);
            // copy data from another space
            for vpn in area.range_vpn() {
                if let Some(pte) = user_space.page_table().find_pte(vpn) {
                    let src_ppn = pte.ppn();
                    let dst_ppn = memory_space.page_table_mut().find_pte(vpn).unwrap().ppn();
                    dst_ppn.bytes_array().copy_from_slice(src_ppn.bytes_array());
                }
            }
        }
        memory_space
    }

    /// Clone a same `MemorySpace` lazily.
    pub fn from_user_lazily(user_space: &mut Self) -> Self {
        let mut memory_space = Self::new_user();
        for (range, area) in user_space.areas().iter() {
            log::debug!("[MemorySpace::from_user_lazily] cloning {area:?}");
            let mut new_area = area.clone();
            debug_assert_eq!(range, new_area.range_va());
            for vpn in area.range_vpn() {
                if let Some(page) = area.pages.get(&vpn) {
                    let pte = user_space.page_table_mut().find_pte(vpn).unwrap();
                    let (pte_flags, ppn) = match area.vma_type {
                        VmAreaType::Shm => {
                            // If shared memory,
                            // then we don't need to modify the pte flags,
                            // i.e. no copy-on-write.
                            info!("[from_user_lazily] clone Shared Memory");
                            new_area.pages.insert(vpn, page.clone());
                            (pte.flags(), page.ppn())
                        }
                        _ => {
                            // copy on write
                            let mut new_flags = pte.flags() | PTEFlags::COW;
                            new_flags.remove(PTEFlags::W);
                            pte.set_flags(new_flags);
                            (new_flags, page.ppn())
                        }
                    };
                    memory_space.page_table_mut().map(vpn, ppn, pte_flags);
                } else {
                    // lazy allocated area
                }
            }
            memory_space.push_vma_lazily(new_area);
        }
        memory_space
    }

    /// Push `VmArea` into `MemorySpace` and map it in page table.
    pub fn push_vma(&mut self, mut vma: VmArea) {
        vma.map(self.page_table_mut());
        self.areas_mut().try_insert(vma.range_va(), vma).unwrap();
    }

    /// Push `VmArea` into `MemorySpace` without mapping it in page table.
    pub fn push_vma_lazily(&mut self, vma: VmArea) {
        self.areas_mut().try_insert(vma.range_va(), vma).unwrap();
    }

    /// Push `VmArea` into `MemorySpace` and map it in page table, also copy
    /// `data` at `offset` of `vma`.
    pub fn push_vma_with_data(&mut self, mut vma: VmArea, offset: usize, data: &[u8]) {
        vma.map(self.page_table_mut());
        vma.fill_zero();
        vma.copy_data_with_offset(self.page_table_mut(), offset, data);
        self.areas_mut().try_insert(vma.range_va(), vma).unwrap();
    }

    pub fn alloc_mmap_private_anon(&mut self, perm: MapPerm, length: usize) -> SysResult<VirtAddr> {
        const MMAP_RANGE: Range<VirtAddr> =
            VirtAddr::from_usize_range(U_SEG_FILE_BEG..U_SEG_FILE_END);
        let range = self
            .areas()
            .find_free_range(MMAP_RANGE, length)
            .expect("mmap range is full");
        let start = range.start;
        let mut vma = VmArea::new(range, perm, VmAreaType::Mmap);
        vma.map(self.page_table_mut());
        self.areas_mut().try_insert(vma.range_va(), vma).unwrap();
        Ok(start)
    }

    pub fn alloc_mmap_anonymous(
        &mut self,
        perm: MapPerm,
        flags: MmapFlags,
        length: usize,
    ) -> SysResult<VirtAddr> {
        const MMAP_RANGE: Range<VirtAddr> =
            VirtAddr::from_usize_range(U_SEG_FILE_BEG..U_SEG_FILE_END);
        let range = self
            .areas()
            .find_free_range(MMAP_RANGE, length)
            .expect("mmap range is full");
        let start = range.start;
        let mut vma = VmArea::new_mmap(range, perm, flags, None, 0);
        self.areas_mut().try_insert(vma.range_va(), vma).unwrap();
        Ok(start)
    }

    pub fn alloc_mmap_area_lazily(
        &mut self,
        length: usize,
        perm: MapPerm,
        flags: MmapFlags,
        file: Arc<dyn File>,
        offset: usize,
    ) -> SysResult<VirtAddr> {
        debug_assert!(is_page_aligned(offset));
        debug_assert!(offset + length <= file.size());

        const MMAP_RANGE: Range<VirtAddr> =
            VirtAddr::from_usize_range(U_SEG_FILE_BEG..U_SEG_FILE_END);

        let range = self
            .areas_mut()
            .find_free_range(MMAP_RANGE, length)
            .expect("mmap range is full");
        let start = range.start;

        let page_table = self.page_table_mut();
        let inode = file.inode();
        let address_space = inode
            .address_space()
            .expect("should have address space, and may be no");
        let mut vma = VmArea::new_mmap(range, perm, flags, Some(file.clone()), offset);
        let mut range_vpn = vma.range_vpn();
<<<<<<< HEAD
=======
        let length = cmp::min(length, MMAP_PRE_ALLOC_PAGES * PAGE_SIZE);
>>>>>>> b2b51b7d
        for offset_aligned in (offset..offset + length).step_by(PAGE_SIZE) {
            let page = if let Some(page) = address_space.get_page(offset_aligned) {
                page
            } else if let Some(page) = block_on(async { file.read_page_at(offset_aligned).await })?
            {
                page
            } else {
                // no page means EOF
                break;
            };
            let vpn = range_vpn.next().unwrap();
            page_table.map(vpn, page.ppn(), perm.into());
            vma.pages.insert(vpn, page);
        }
<<<<<<< HEAD

        // let kernel_perm = perm | MapPerm::W;
        // let mut vma = VmArea::new_mmap(range, kernel_perm, flags, Some(file.clone()),
        // offset); vma.map(self.page_table_mut());
        // let mut buf = unsafe { UserSlice::<u8>::new_unchecked(vma.start_va(), length)
        // }; block_on(async { file.read_at(offset, &mut buf).await })?;
        // vma.set_perm_and_flush(self.page_table_mut(), perm);
        // self.areas_mut().try_insert(vma.range_va(), vma).unwrap();
=======
        self.push_vma_lazily(vma);
>>>>>>> b2b51b7d
        Ok(start)
    }

    fn split_area(
        &self,
        old_range: Range<VirtAddr>,
        split_range: Range<VirtAddr>,
    ) -> (
        Option<&mut VmArea>,
        Option<&mut VmArea>,
        Option<&mut VmArea>,
    ) {
        let area = self.areas_mut().force_remove_one(old_range);
        let (mut left, mut middle, mut right) = area.split(split_range);
        let left_ret = left.map(|left| self.areas_mut().try_insert(left.range_va(), left).unwrap());
        let right_ret = right.map(|right| {
            self.areas_mut()
                .try_insert(right.range_va(), right)
                .unwrap()
        });
        let middle_ret = middle.map(|middle| {
            self.areas_mut()
                .try_insert(middle.range_va(), middle)
                .unwrap()
        });
        (left_ret, middle_ret, right_ret)
    }

    pub fn unmap(&mut self, range: Range<VirtAddr>) -> SysResult<()> {
        let (old_range, area) = self
            .areas_mut()
            .get_key_value_mut(range.start)
            .ok_or(SysError::ENOMEM)?;
        if range == old_range {
<<<<<<< HEAD
            self.areas_mut().force_remove_one(old_range);
=======
            log::debug!("[MemorySpace::unmap] remove area {:?}", range.clone());
            let mut vma = self.areas_mut().force_remove_one(old_range);
            vma.unmap(self.page_table_mut(), vma.range_vpn());
>>>>>>> b2b51b7d
        } else {
            // WARN: currently do not support split between areas.
            debug_assert!(old_range.end > range.end);
            // do split and unmap
<<<<<<< HEAD
            let (_, middle, _) = self.split_area(old_range.clone(), range);
            if let Some(middle) = middle {
                self.areas_mut().force_remove_one(old_range);
=======
            let (_, middle, _) = self.split_area(old_range.clone(), range.clone());
            if let Some(middle) = middle {
                let mut vma = self.areas_mut().force_remove_one(middle.range_va());
                vma.unmap(self.page_table_mut(), vma.range_vpn());
                log::debug!("[MemorySpace::unmap] split and remove area {range:?}");
>>>>>>> b2b51b7d
            }
        }
        Ok(())
    }

    pub fn mprotect(&mut self, range: Range<VirtAddr>, perm: MapPerm) -> SysResult<()> {
        let (old_range, area) = self
            .areas_mut()
            .get_key_value_mut(range.start)
            .ok_or(SysError::ENOMEM)?;
        if range == old_range {
            area.set_perm_and_flush(self.page_table_mut(), perm);
        } else {
<<<<<<< HEAD
            debug_assert!(old_range.end > range.end);
=======
            debug_assert!(old_range.end >= range.end);
>>>>>>> b2b51b7d
            // do split and remap
            let (_, middle, _) = self.split_area(old_range, range);
            if let Some(middle) = middle {
                middle.set_perm_and_flush(self.page_table_mut(), perm);
            }
        }
        Ok(())
    }

    pub fn handle_page_fault(
        &mut self,
        va: VirtAddr,
        access_type: PageFaultAccessType,
    ) -> SysResult<()> {
        log::trace!("[MemorySpace::handle_page_fault] {va:?}");
        let vm_area = self.areas_mut().get_mut(va).ok_or_else(|| {
            log::error!("[handle_page_fault] no area containing {va:?}");
            SysError::EFAULT
        })?;
        vm_area.handle_page_fault(self.page_table_mut(), va.floor(), access_type)?;
        Ok(())
    }

    pub unsafe fn switch_page_table(&self) {
        self.page_table().switch();
    }

    /// only for debug
    #[allow(unused)]
    pub fn print_all(&self) {
        use crate::{
            trap::{
                kernel_trap::{set_kernel_user_rw_trap, will_read_fail},
                set_kernel_trap,
            },
            utils::exam_hash,
        };
        let _sum_guard = SumGuard::new();
        unsafe { set_kernel_user_rw_trap() };
        for (range, area) in self.areas().iter() {
            log::warn!(
                "==== {:?}, {:?}, {:?}, ====",
                area.vma_type,
                area.perm(),
                range,
            );

            for vpn in area.range_vpn() {
                let vaddr = vpn.to_va();
                if will_read_fail(vaddr.bits()) {
                    // log::debug!("{:<8x}: unmapped", vpn);
                } else {
                    let hash = exam_hash(vpn.bytes_array());
                    log::info!(
                        "0x{: >8x}: {:0>4x} {:0>4x} {:0>4x} {:0>4x}",
                        vpn.0,
                        (hash & 0xffff_0000_0000_0000) >> 48,
                        (hash & 0x0000_ffff_0000_0000) >> 32,
                        (hash & 0x0000_0000_ffff_0000) >> 16,
                        (hash & 0x0000_0000_0000_ffff),
                    );
                }
            }
        }
        log::warn!("==== print all done ====");
        unsafe { set_kernel_trap() };
    }

    pub fn va2pa(&self, va: VirtAddr) -> PhysAddr {
        let pte = self
            .page_table()
            .find_pte(va.into())
            .expect("[va2pa] error");
        (pte.bits & 0xFFFF_FFFF_FFFF_F000 + va.page_offset()).into()
    }
}

pub fn init_stack(
    sp_init: VirtAddr,
    args: Vec<String>,
    envp: Vec<String>,
    auxv: Vec<AuxHeader>,
) -> (usize, usize, usize, usize) {
    // spec says:
    //      In the standard RISC-V calling convention, the stack grows downward
    //      and the stack pointer is always kept 16-byte aligned.

    // 参考：https://www.cnblogs.com/likaiming/p/11193697.html
    // 初始化之后的栈应该长这样子：
    // content                         size(bytes) + comment
    // -----------------------------------------------------------------------------
    //
    // [argc = number of args]         8
    // [argv[0](pointer)]              8
    // [argv[1](pointer)]              8
    // [argv[...](pointer)]            8 * x
    // [argv[n-1](pointer)]            8
    // [argv[n](pointer)]              8 (=NULL)
    //
    // [envp[0](pointer)]              8
    // [envp[1](pointer)]              8
    // [envp[..](pointer)]             8 * x
    // [envp[term](pointer)]           8 (=NULL)
    //
    // [auxv[0](Elf64_auxv_t)]         16
    // [auxv[1](Elf64_auxv_t)]         16
    // [auxv[..](Elf64_auxv_t)]        16 * x
    // [auxv[term](Elf64_auxv_t)]      16 (=NULL)
    //
    // [padding]                       >= 0
    // [rand bytes]                    16
    // [String identifying platform]   >= 0
    // [padding for align]             >= 0 (sp - (get_random_int() % 8192)) &
    // (~0xf)
    //
    // [argument ASCIIZ strings]       >= 0
    // [environment ASCIIZ str]        >= 0
    // --------------------------------------------------------------------------------
    // 在构建栈的时候，我们从底向上塞各个东西

    let mut sp = sp_init.bits();
    debug_assert!(sp & 0xf == 0);

    // 存放环境与参数的字符串本身
    fn push_str(sp: &mut usize, s: &str) -> usize {
        let len = s.len();
        *sp -= len + 1; // +1 for NUL ('\0')
        unsafe {
            // core::ptr::copy_nonoverlapping(s.as_ptr(), *sp as *mut u8, len);
            for (i, c) in s.bytes().enumerate() {
                log::trace!(
                    "push_str: {:x} ({:x}) <- {:?}",
                    *sp + i,
                    i,
                    core::str::from_utf8_unchecked(&[c])
                );
                *((*sp as *mut u8).add(i)) = c;
            }
            *(*sp as *mut u8).add(len) = 0u8;
        }
        *sp
    }

    let env_ptrs: Vec<usize> = envp.iter().rev().map(|s| push_str(&mut sp, s)).collect();
    let arg_ptrs: Vec<usize> = args.iter().rev().map(|s| push_str(&mut sp, s)).collect();

    // 随机对齐 (我们取 0 长度的随机对齐), 平台标识符，随机数与对齐
    fn align16(sp: &mut usize) {
        *sp = (*sp - 1) & !0xf;
    }

    let rand_size = 0;
    let platform = "RISC-V64";
    let rand_bytes = "Meow~ O4 here;D"; // 15 + 1 char for 16bytes

    sp -= rand_size;
    push_str(&mut sp, platform);
    push_str(&mut sp, rand_bytes);
    align16(&mut sp);

    // 存放 auxv
    fn push_aux_elm(sp: &mut usize, elm: &AuxHeader) {
        *sp -= core::mem::size_of::<AuxHeader>();
        unsafe {
            core::ptr::write(*sp as *mut AuxHeader, *elm);
        }
    }
    // 注意推栈是 "倒着" 推的，所以先放 null, 再逆着放别的
    push_aux_elm(&mut sp, &AuxHeader::new(AT_NULL, 0));
    for aux in auxv.into_iter().rev() {
        push_aux_elm(&mut sp, &aux);
    }

    // 存放 envp 与 argv 指针
    fn push_usize(sp: &mut usize, ptr: usize) {
        *sp -= core::mem::size_of::<usize>();
        log::debug!("addr: 0x{:x}, content: {:x}", *sp, ptr);
        unsafe {
            core::ptr::write(*sp as *mut usize, ptr);
        }
    }

    push_usize(&mut sp, 0);
    env_ptrs.iter().for_each(|ptr| push_usize(&mut sp, *ptr));
    let env_ptr_ptr = sp;

    push_usize(&mut sp, 0);
    arg_ptrs.iter().for_each(|ptr| push_usize(&mut sp, *ptr));
    let arg_ptr_ptr = sp;

    // 存放 argc
    let argc = args.len();
    push_usize(&mut sp, argc);

    // 返回值
    (sp, argc, arg_ptr_ptr, env_ptr_ptr)
}<|MERGE_RESOLUTION|>--- conflicted
+++ resolved
@@ -8,34 +8,22 @@
     arch::riscv64,
     borrow::Borrow,
     cell::{RefCell, SyncUnsafeCell, UnsafeCell},
-<<<<<<< HEAD
-    ops::Range,
-=======
     cmp,
     ops::{self, Range},
->>>>>>> b2b51b7d
 };
 
 use async_utils::block_on;
 use config::{
     board::MEMORY_END,
     mm::{
-<<<<<<< HEAD
-        align_offset_to_page, is_page_aligned, DL_INTERP_OFFSET, PAGE_SIZE,
-=======
         align_offset_to_page, is_page_aligned, DL_INTERP_OFFSET, MMAP_PRE_ALLOC_PAGES, PAGE_SIZE,
->>>>>>> b2b51b7d
         USER_STACK_PRE_ALLOC_SIZE, USER_STACK_SIZE, U_SEG_FILE_BEG, U_SEG_FILE_END, U_SEG_HEAP_BEG,
         U_SEG_HEAP_END, U_SEG_SHARE_BEG, U_SEG_SHARE_END, U_SEG_STACK_BEG, U_SEG_STACK_END,
         VIRT_RAM_OFFSET,
     },
 };
 use log::info;
-<<<<<<< HEAD
 use memory::{page_table, pte::PTEFlags, PageTable, PhysAddr, VirtAddr, VirtPageNum};
-=======
-use memory::{page_table, pte::PTEFlags, PageTable, VirtAddr, VirtPageNum};
->>>>>>> b2b51b7d
 use page::Page;
 use riscv::register::mideleg;
 use spin::Lazy;
@@ -735,10 +723,7 @@
             .expect("should have address space, and may be no");
         let mut vma = VmArea::new_mmap(range, perm, flags, Some(file.clone()), offset);
         let mut range_vpn = vma.range_vpn();
-<<<<<<< HEAD
-=======
         let length = cmp::min(length, MMAP_PRE_ALLOC_PAGES * PAGE_SIZE);
->>>>>>> b2b51b7d
         for offset_aligned in (offset..offset + length).step_by(PAGE_SIZE) {
             let page = if let Some(page) = address_space.get_page(offset_aligned) {
                 page
@@ -753,18 +738,7 @@
             page_table.map(vpn, page.ppn(), perm.into());
             vma.pages.insert(vpn, page);
         }
-<<<<<<< HEAD
-
-        // let kernel_perm = perm | MapPerm::W;
-        // let mut vma = VmArea::new_mmap(range, kernel_perm, flags, Some(file.clone()),
-        // offset); vma.map(self.page_table_mut());
-        // let mut buf = unsafe { UserSlice::<u8>::new_unchecked(vma.start_va(), length)
-        // }; block_on(async { file.read_at(offset, &mut buf).await })?;
-        // vma.set_perm_and_flush(self.page_table_mut(), perm);
-        // self.areas_mut().try_insert(vma.range_va(), vma).unwrap();
-=======
         self.push_vma_lazily(vma);
->>>>>>> b2b51b7d
         Ok(start)
     }
 
@@ -799,28 +773,18 @@
             .get_key_value_mut(range.start)
             .ok_or(SysError::ENOMEM)?;
         if range == old_range {
-<<<<<<< HEAD
-            self.areas_mut().force_remove_one(old_range);
-=======
             log::debug!("[MemorySpace::unmap] remove area {:?}", range.clone());
             let mut vma = self.areas_mut().force_remove_one(old_range);
             vma.unmap(self.page_table_mut(), vma.range_vpn());
->>>>>>> b2b51b7d
         } else {
             // WARN: currently do not support split between areas.
             debug_assert!(old_range.end > range.end);
             // do split and unmap
-<<<<<<< HEAD
-            let (_, middle, _) = self.split_area(old_range.clone(), range);
-            if let Some(middle) = middle {
-                self.areas_mut().force_remove_one(old_range);
-=======
             let (_, middle, _) = self.split_area(old_range.clone(), range.clone());
             if let Some(middle) = middle {
                 let mut vma = self.areas_mut().force_remove_one(middle.range_va());
                 vma.unmap(self.page_table_mut(), vma.range_vpn());
                 log::debug!("[MemorySpace::unmap] split and remove area {range:?}");
->>>>>>> b2b51b7d
             }
         }
         Ok(())
@@ -834,11 +798,7 @@
         if range == old_range {
             area.set_perm_and_flush(self.page_table_mut(), perm);
         } else {
-<<<<<<< HEAD
-            debug_assert!(old_range.end > range.end);
-=======
             debug_assert!(old_range.end >= range.end);
->>>>>>> b2b51b7d
             // do split and remap
             let (_, middle, _) = self.split_area(old_range, range);
             if let Some(middle) = middle {
