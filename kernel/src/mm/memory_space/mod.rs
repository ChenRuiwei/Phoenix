use alloc::{
    string::{String, ToString},
    sync::{Arc, Weak},
    vec,
    vec::Vec,
};
use core::{arch::riscv64, ops::Range};

use async_utils::block_on;
use config::{
    board::MEMORY_END,
    mm::{
        DL_INTERP_OFFSET, PAGE_SIZE, USER_STACK_SIZE, U_SEG_FILE_BEG, U_SEG_FILE_END,
        U_SEG_HEAP_BEG, U_SEG_HEAP_END, U_SEG_SHARE_BEG, U_SEG_SHARE_END, U_SEG_STACK_BEG,
        U_SEG_STACK_END, VIRT_RAM_OFFSET,
    },
};
use log::info;
<<<<<<< HEAD
use memory::{page::Page, pte::PTEFlags, PageTable, PhysAddr, VirtAddr, VirtPageNum};
=======
use memory::{page::Page, pte::PTEFlags, PageTable, VirtAddr, VirtPageNum};
use riscv::register::mideleg;
>>>>>>> 848e19c6
use spin::Lazy;
use systype::{SysError, SysResult};
use vfs_core::{Dentry, File};
use xmas_elf::ElfFile;

use self::{range_map::RangeMap, vm_area::VmArea};
use super::PageFaultAccessType;
use crate::{
    mm::{
        memory_space::vm_area::{MapPerm, VmAreaType},
        user_ptr::UserSlice,
        MMIO,
    },
    processor::env::SumGuard,
    syscall::MmapFlags,
    task::{
        aux::{generate_early_auxv, AuxHeader, AT_BASE, AT_NULL, AT_PHDR, AT_RANDOM},
        Task,
    },
};

mod range_map;
pub mod vm_area;

/// Kernel space for all processes.
///
/// There is no need to lock `KERNEL_SPACE` since it won't be changed.
static KERNEL_SPACE: Lazy<MemorySpace> = Lazy::new(MemorySpace::new_kernel);

pub unsafe fn switch_kernel_page_table() {
    KERNEL_SPACE.switch_page_table();
}

/// Virtual memory space for kernel and user.
pub struct MemorySpace {
    /// Page table of this memory space.
    page_table: PageTable,
    /// Map of `VmArea`s in this memory space.
    /// NOTE: stores range that is lazy allocated
    areas: RangeMap<VirtAddr, VmArea>,
    /// Pointes to leader task.
    task: Option<Weak<Task>>,
}

impl MemorySpace {
    /// Create an empty `MemorySpace`
    pub fn new() -> Self {
        Self {
            page_table: PageTable::new(),
            areas: RangeMap::new(),
            task: None,
        }
    }

    /// Create a new user memory space that inherits kernel page table.
    pub fn new_user() -> Self {
        Self {
            page_table: PageTable::from_kernel(&KERNEL_SPACE.page_table),
            areas: RangeMap::new(),
            task: None,
        }
    }

    /// Create a kernel space.
    pub fn new_kernel() -> Self {
        extern "C" {
            fn _stext();
            fn _strampoline();
            fn sigreturn_trampoline();
            fn _etrampoline();
            fn _etext();
            fn _srodata();
            fn _erodata();
            fn _sdata();
            fn _edata();
            fn _sstack();
            fn _estack();
            fn _sbss();
            fn _ebss();
            fn _ekernel();
        }

        log::debug!("[kernel] trampoline {:#x}", sigreturn_trampoline as usize);
        log::debug!(
            "[kernel] .text [{:#x}, {:#x}) [{:#x}, {:#x})",
            _stext as usize,
            _strampoline as usize,
            _etrampoline as usize,
            _etext as usize
        );
        log::debug!(
            "[kernel] .text.trampoline [{:#x}, {:#x})",
            _strampoline as usize,
            _etrampoline as usize,
        );
        log::debug!(
            "[kernel] .rodata [{:#x}, {:#x})",
            _srodata as usize,
            _erodata as usize
        );
        log::debug!(
            "[kernel] .data [{:#x}, {:#x})",
            _sdata as usize,
            _edata as usize
        );
        log::debug!(
            "[kernel] .stack [{:#x}, {:#x})",
            _sstack as usize,
            _estack as usize
        );
        log::debug!(
            "[kernel] .bss [{:#x}, {:#x})",
            _sbss as usize,
            _ebss as usize
        );
        log::debug!(
            "[kernel] physical mem [{:#x}, {:#x})",
            _ekernel as usize,
            MEMORY_END
        );

        let mut memory_space = Self::new();
        log::debug!("[kernel] mapping .text section");
        memory_space.push_vma(VmArea::new(
            (_stext as usize).into()..(_strampoline as usize).into(),
            MapPerm::RX,
            VmAreaType::Physical,
        ));
        log::debug!("[kernel] mapping signal-return trampoline");
        memory_space.push_vma(VmArea::new(
            (_strampoline as usize).into()..(_etrampoline as usize).into(),
            MapPerm::URX,
            VmAreaType::Physical,
        ));
        memory_space.push_vma(VmArea::new(
            (_etrampoline as usize).into()..(_etext as usize).into(),
            MapPerm::RX,
            VmAreaType::Physical,
        ));
        log::debug!("[kernel] mapping .rodata section");
        memory_space.push_vma(VmArea::new(
            (_srodata as usize).into()..(_erodata as usize).into(),
            MapPerm::R,
            VmAreaType::Physical,
        ));
        log::debug!("[kernel] mapping .data section");
        memory_space.push_vma(VmArea::new(
            (_sdata as usize).into()..(_edata as usize).into(),
            MapPerm::RW,
            VmAreaType::Physical,
        ));
        log::debug!("[kernel] mapping .stack section");
        memory_space.push_vma(VmArea::new(
            (_sstack as usize).into()..(_estack as usize).into(),
            MapPerm::RW,
            VmAreaType::Physical,
        ));
        log::debug!("[kernel] mapping .bss section");
        memory_space.push_vma(VmArea::new(
            (_sbss as usize).into()..(_ebss as usize).into(),
            MapPerm::RW,
            VmAreaType::Physical,
        ));
        log::debug!("[kernel] mapping physical memory");
        memory_space.push_vma(VmArea::new(
            (_ekernel as usize).into()..MEMORY_END.into(),
            MapPerm::RW,
            VmAreaType::Physical,
        ));
        log::debug!("[kernel] mapping mmio registers");
        for pair in MMIO {
            memory_space.push_vma(VmArea::new(
                (pair.0 + VIRT_RAM_OFFSET).into()..(pair.0 + pair.1 + VIRT_RAM_OFFSET).into(),
                pair.2,
                VmAreaType::Mmio,
            ));
        }
        log::debug!("[kernel] KERNEL SPACE init finished");
        memory_space
    }

    pub fn set_task(&mut self, task: &Arc<Task>) {
        self.task = Some(Arc::downgrade(task))
    }

    pub fn task(&self) -> Arc<Task> {
        self.task.as_ref().unwrap().upgrade().unwrap()
    }

    pub fn areas_mut(&mut self) -> &mut RangeMap<VirtAddr, VmArea> {
        &mut self.areas
    }

    pub fn page_table_mut(&mut self) -> &mut PageTable {
        &mut self.page_table
    }

    pub fn split_area(
        &mut self,
        old_range: Range<VirtAddr>,
        split_range: Range<VirtAddr>,
    ) -> Option<&mut VmArea> {
        let area = self.areas.force_remove_one(old_range);
        let (mut left, mut middle, mut right) = area.split(split_range);
        let left_ret = left.map(|left| self.areas.try_insert(left.range_va(), left).unwrap());
        let right_ret = right.map(|right| self.areas.try_insert(right.range_va(), right).unwrap());
        let middle_ret =
            middle.map(|middle| self.areas.try_insert(middle.range_va(), middle).unwrap());
        middle_ret
    }

    /// Map the sections in the elf.
    ///
    /// Return the max end vpn and the first section's va.
    pub fn map_elf(&mut self, elf: &ElfFile, offset: VirtAddr) -> (VirtPageNum, VirtAddr) {
        let elf_header = elf.header;
        let ph_count = elf_header.pt2.ph_count();

        let mut max_end_vpn = offset.floor();
        let mut header_va = 0;
        let mut has_found_header_va = false;
        info!("[map_elf]: entry point {:#x}", elf.header.pt2.entry_point());

        for i in 0..ph_count {
            let ph = elf.program_header(i).unwrap();
            if ph.get_type().unwrap() != xmas_elf::program::Type::Load {
                continue;
            }
            let start_va: VirtAddr = (ph.virtual_addr() as usize + offset.0).into();
            let end_va: VirtAddr = ((ph.virtual_addr() + ph.mem_size()) as usize + offset.0).into();
            if !has_found_header_va {
                header_va = start_va.0;
                has_found_header_va = true;
            }
            let mut map_perm = MapPerm::U;
            let ph_flags = ph.flags();
            if ph_flags.is_read() {
                map_perm |= MapPerm::R;
            }
            if ph_flags.is_write() {
                map_perm |= MapPerm::W;
            }
            if ph_flags.is_execute() {
                map_perm |= MapPerm::X;
            }
            let vm_area = VmArea::new(start_va..end_va, map_perm, VmAreaType::Elf);

            log::debug!("[map_elf] [{start_va:#x}, {end_va:#x}], map_perm: {map_perm:?} start...",);

            max_end_vpn = vm_area.end_vpn();

            let map_offset = start_va.0 - start_va.floor().0 * PAGE_SIZE;

            log::debug!(
                "[map_elf] ph offset {:#x}, file size {:#x}, mem size {:#x}",
                ph.offset(),
                ph.file_size(),
                ph.mem_size()
            );

            self.push_vma_with_data(
                vm_area,
                map_offset,
                &elf.input[ph.offset() as usize..(ph.offset() + ph.file_size()) as usize],
            );

            log::info!("[map_elf] [{start_va:#x}, {end_va:#x}], map_perm: {map_perm:?}",);
        }

        (max_end_vpn, header_va.into())
    }

    /// Include sections in elf and TrapContext and user stack,
    /// also returns user_sp and entry point.
    // PERF: resolve elf file lazily
    // TODO: dynamic interpreter
    pub fn from_elf(elf_data: &[u8]) -> (Self, usize, usize, Vec<AuxHeader>) {
        const ELF_MAGIC: [u8; 4] = [0x7f, 0x45, 0x4c, 0x46];

        let mut memory_space = Self::new_user();

        // map program headers of elf, with U flag
        let elf = xmas_elf::ElfFile::new(elf_data).unwrap();
        let elf_header = elf.header;
        assert_eq!(elf_header.pt1.magic, ELF_MAGIC, "invalid elf!");
        let entry_point = elf_header.pt2.entry_point() as usize;
        let ph_entry_size = elf_header.pt2.ph_entry_size() as usize;
        let ph_count = elf_header.pt2.ph_count() as usize;

        let mut auxv = generate_early_auxv(ph_entry_size, ph_count, entry_point);

        auxv.push(AuxHeader::new(AT_BASE, 0));

        let (max_end_vpn, header_va) = memory_space.map_elf(&elf, 0.into());

        let ph_head_addr = header_va.0 + elf.header.pt2.ph_offset() as usize;
        log::debug!("[from_elf] AT_PHDR  ph_head_addr is {ph_head_addr:x} ");
        auxv.push(AuxHeader::new(AT_PHDR, ph_head_addr));

        // map user stack with U flags
        let max_end_va: VirtAddr = max_end_vpn.into();
        let user_stack_bottom: usize = usize::from(max_end_va) + PAGE_SIZE;
        let user_stack_top = user_stack_bottom + USER_STACK_SIZE;
        let ustack_vma = VmArea::new(
            user_stack_bottom.into()..user_stack_top.into(),
            MapPerm::URW,
            VmAreaType::Stack,
        );
        memory_space.push_vma(ustack_vma);
        log::info!("[from_elf] map ustack: {user_stack_bottom:#x}, {user_stack_top:#x}",);

        memory_space.alloc_heap_lazily();

        // // guard page
        // let heap_start_va = user_stack_top + PAGE_SIZE;
        // let heap_end_va = heap_start_va;
        // let mut heap_vma = VmArea::new(
        //     heap_start_va.into(),
        //     heap_end_va.into(),
        //     MapPerm::URW,
        //     VmAreaType::Heap,
        // );
        // memory_space.push_vma(heap_vma);
        // log::info!(
        //     "[from_elf] map heap: {:#x}, {:#x}",
        //     heap_start_va,
        //     heap_end_va
        // );
        (memory_space, user_stack_top, entry_point, auxv)
    }

    pub fn parse_and_map_elf(&mut self, elf_data: &[u8]) -> (usize, Vec<AuxHeader>) {
        const ELF_MAGIC: [u8; 4] = [0x7f, 0x45, 0x4c, 0x46];

        // map program headers of elf, with U flag
        let elf = xmas_elf::ElfFile::new(elf_data).unwrap();
        let elf_header = elf.header;
        assert_eq!(elf_header.pt1.magic, ELF_MAGIC, "invalid elf!");
        let entry = elf_header.pt2.entry_point() as usize;
        let ph_entry_size = elf_header.pt2.ph_entry_size() as usize;
        let ph_count = elf_header.pt2.ph_count() as usize;

        let mut auxv = generate_early_auxv(ph_entry_size, ph_count, entry);

        auxv.push(AuxHeader::new(AT_BASE, 0));

        let (_max_end_vpn, header_va) = self.map_elf(&elf, 0.into());

        let ph_head_addr = header_va.0 + elf.header.pt2.ph_offset() as usize;
        auxv.push(AuxHeader::new(AT_RANDOM, ph_head_addr));
        log::debug!("[parse_and_map_elf] AT_PHDR  ph_head_addr is {ph_head_addr:x}",);
        auxv.push(AuxHeader::new(AT_PHDR, ph_head_addr));

        (entry, auxv)
    }

    /// Check whether the elf file is dynamic linked and
    /// if so, load the dl interpreter.
    /// Return the interpreter's entry point(at the base of DL_INTERP_OFFSET) if
    /// so.
    pub fn load_dl_interp_if_needed(&mut self, elf: &ElfFile) -> Option<usize> {
        let elf_header = elf.header;
        let ph_count = elf_header.pt2.ph_count();

        let mut is_dl = false;
        for i in 0..ph_count {
            let ph = elf.program_header(i).unwrap();
            if ph.get_type().unwrap() == xmas_elf::program::Type::Interp {
                is_dl = true;
                break;
            }
        }

        if is_dl {
            log::info!("[load_dl] encounter a dl elf");
            let section = elf.find_section_by_name(".interp").unwrap();
            let mut interp = String::from_utf8(section.raw_data(&elf).to_vec()).unwrap();
            interp = interp.strip_suffix("\0").unwrap_or(&interp).to_string();
            log::info!("[load_dl] interp {}", interp);

            let mut interps: Vec<String> = vec![interp.clone()];

            log::info!("interp {}", interp);

            if interp.eq("/lib/ld-musl-riscv64-sf.so.1") || interp.eq("/lib/ld-musl-riscv64.so.1") {
                // interp =
                // "/lib/libc.so".to_string();
                // interps.push("/libc.so".to_string());
                interps.clear();
                interps.push("/lib/musl/libc.so".to_string());
            }

            let mut interp_dentry: SysResult<Arc<dyn Dentry>> = Err(SysError::ENOENT);
            for interp in interps.into_iter() {
                if let Ok(dentry) = self.task().resolve_path(&interp) {
                    interp_dentry = Ok(dentry);
                    break;
                }
            }
            let interp_dentry: Arc<dyn Dentry> = interp_dentry.unwrap();
            let interp_file = interp_dentry.open().ok().unwrap();
            let interp_elf_data = block_on(async { interp_file.read_all().await }).ok()?;
            let interp_elf = xmas_elf::ElfFile::new(&interp_elf_data).unwrap();
            self.map_elf(&interp_elf, DL_INTERP_OFFSET.into());

            Some(interp_elf.header.pt2.entry_point() as usize + DL_INTERP_OFFSET)
        } else {
            log::debug!("[load_dl] encounter a static elf");
            None
        }
    }

    /// Attach given `pages` to the MemorySpace. If pages is not given, it will
    /// create pages according to the `size` and map them to the MemorySpace.
    /// if `shmaddr` is set to `0`, it will chooses a suitable page-aligned
    /// address to attach.
    ///
    /// `size` and `shmaddr` need to be page-aligned
    pub fn attach_shm(
        &mut self,
        size: usize,
        shmaddr: VirtAddr,
        map_perm: MapPerm,
        pages: &mut Vec<Weak<Page>>,
    ) -> VirtAddr {
        let mut ret_addr = shmaddr;
        let mut vm_area = if shmaddr == 0.into() {
            const SHARED_RANGE: Range<VirtAddr> =
                VirtAddr::from_usize_range(U_SEG_SHARE_BEG..U_SEG_SHARE_END);
            let range = self
                .areas
                .find_free_range(SHARED_RANGE, size)
                .expect("no free shared area");
            ret_addr = range.start;
            VmArea::new(range, map_perm, VmAreaType::Shm)
        } else {
            log::warn!("[attach_shm] user defined addr");
            let shm_end = shmaddr + size;
            VmArea::new(shmaddr..shm_end, map_perm, VmAreaType::Shm)
        };
        if pages.is_empty() {
            for vpn in vm_area.range_vpn() {
                let page = Arc::new(Page::new());
                self.page_table.map(vpn, page.ppn(), map_perm.into());
                pages.push(Arc::downgrade(&page));
                vm_area.pages.insert(vpn, page);
            }
        } else {
            debug_assert!(pages.len() == vm_area.range_vpn().end - vm_area.range_vpn().start);
            let mut pages = pages.iter();
            for vpn in vm_area.range_vpn() {
                let page = pages.next().unwrap().upgrade().unwrap();
                self.page_table.map(vpn, page.ppn(), map_perm.into());
                vm_area.pages.insert(vpn, page.clone());
            }
        }
        self.push_vma(vm_area);
        return ret_addr;
    }

    /// `shmaddr` must be the return value of shmget (i.e. `shmaddr` is page
    /// aligned and in the beginning of the vm_area with type Shm). The
    /// check should be done at the caller who call `detach_shm`
    pub fn detach_shm(&mut self, shmaddr: VirtAddr) {
        let mut range_to_remove = None;
        if let Some((range, vm_area)) = self.areas.iter().find(|(range, _)| range.start == shmaddr)
        {
            if vm_area.vma_type != VmAreaType::Shm {
                panic!("[detach_shm] 'vm_area.vma_type != VmAreaType::Shm' this won't happen");
            }
            log::warn!("[detach_shm] try to remove {:?}", range);
            range_to_remove = Some(range);
            for vpn in vm_area.range_vpn() {
                self.page_table.unmap(vpn);
            }
        } else {
            panic!("[detach_shm] this won't happen");
        }
        if let Some(range) = range_to_remove {
            self.areas.force_remove_one(range);
        } else {
            panic!("[detach_shm] range_to_remove is None! This should never happen");
        }
    }

    /// Alloc stack and map it in the page table.
    ///
    /// Return the address of the stack top, which is aligned to 16 bytes.
    ///
    /// The stack has a range of [sp - size, sp].
    pub fn alloc_stack(&mut self, size: usize) -> VirtAddr {
        const STACK_RANGE: Range<VirtAddr> =
            VirtAddr::from_usize_range(U_SEG_STACK_BEG..U_SEG_STACK_END);

        let range = self
            .areas
            .find_free_range(STACK_RANGE, size)
            .expect("too many stack!");

        // align to 16 bytes
        let sp_init = VirtAddr::from((range.end.bits() - 1) & !0xf);
        log::debug!("[MemorySpace::alloc_stack] stack: {range:x?}, sp_init: {sp_init:x?}");

        let vm_area = VmArea::new(range, MapPerm::URW, VmAreaType::Stack);
        self.push_vma(vm_area);
        sp_init
    }

    /// Alloc heap lazily.
    pub fn alloc_heap_lazily(&mut self) {
        const HEAP_RANGE: Range<VirtAddr> =
            VirtAddr::from_usize_range(U_SEG_HEAP_BEG..U_SEG_HEAP_END);

        const INIT_SIZE: usize = PAGE_SIZE;
        let range = VirtAddr::from_usize_range(U_SEG_HEAP_BEG..U_SEG_HEAP_BEG + INIT_SIZE);

        let vm_area = VmArea::new(range, MapPerm::URW, VmAreaType::Heap);
        self.push_vma_lazily(vm_area);
    }

    pub fn get_heap_break(&self) -> VirtAddr {
        // HACK: directly get U_SEG_HEAP_BEG instead？
        let (range, _) = self
            .areas
            .iter()
            .find(|(_, vma)| vma.vma_type == VmAreaType::Heap)
            .unwrap();
        range.end
    }

    /// NOTE: The actual Linux system call returns the new program break on
    /// success. On failure, the system call returns the current break.
    pub fn reset_heap_break(&mut self, new_brk: VirtAddr) -> VirtAddr {
        let (range, _vma) = self
            .areas
            .iter_mut()
            .find(|(_, vma)| vma.vma_type == VmAreaType::Heap)
            .unwrap();
        log::debug!("[MemorySpace::reset_heap_break] heap range: {range:?}, new_brk: {new_brk:?}");
        let result = if new_brk > range.end {
            let ret = self.areas.extend_back(range.start..new_brk);
            if ret.is_ok() {
                let (range_va, vm_area) = self.areas.get_key_value_mut(range.start).unwrap();
                vm_area.set_range_va(range_va);
            }
            ret
        } else if new_brk < range.end {
            let ret = self.areas.reduce_back(range.start, new_brk);
            if ret.is_ok() {
                let (range_va, vm_area) = self.areas.get_key_value_mut(range.start).unwrap();
                vm_area.set_range_va(range_va);
                let range_vpn: Range<VirtPageNum> = new_brk.ceil()..range.end.ceil();
                vm_area.unmap(&mut self.page_table, range_vpn);
            }
            ret
        } else {
            Ok(())
        };
        match result {
            Ok(_) => new_brk,
            Err(_) => range.end,
        }
    }

    /// Clone a same `MemorySpace` from another user space, including datas in
    /// memory.
    pub fn from_user(user_space: &Self) -> Self {
        let mut memory_space = Self::new_user();
        for (range, area) in user_space.areas.iter() {
            let new_area = VmArea::from_another(area);
            debug_assert_eq!(range, new_area.range_va());
            memory_space.push_vma(new_area);
            // copy data from another space
            for vpn in area.range_vpn() {
                if let Some(pte) = user_space.page_table.find_pte(vpn) {
                    let src_ppn = pte.ppn();
                    let dst_ppn = memory_space.page_table.find_pte(vpn).unwrap().ppn();
                    dst_ppn.bytes_array().copy_from_slice(src_ppn.bytes_array());
                }
            }
        }
        memory_space
    }

    /// Clone a same `MemorySpace` lazily.
    pub fn from_user_lazily(user_space: &mut Self) -> Self {
        let mut memory_space = Self::new_user();
        for (range, area) in user_space.areas.iter() {
            log::debug!("[MemorySpace::from_user_lazily] cloning {area:?}");
            let mut new_area = area.clone();
            debug_assert_eq!(range, new_area.range_va());
            for vpn in area.range_vpn() {
                if let Some(page) = area.pages.get(&vpn) {
                    let pte = user_space.page_table.find_pte(vpn).unwrap();
                    let (pte_flags, ppn) = match area.vma_type {
                        VmAreaType::Shm => {
                            // If shared memory,
                            // then we don't need to modify the pte flags,
                            // i.e. no copy-on-write.
                            info!("[from_user_lazily] clone Shared Memory");
                            new_area.pages.insert(vpn, page.clone());
                            (pte.flags(), page.ppn())
                        }
                        _ => {
                            // copy on write
                            let mut new_flags = pte.flags() | PTEFlags::COW;
                            new_flags.remove(PTEFlags::W);
                            pte.set_flags(new_flags);
                            (new_flags, page.ppn())
                        }
                    };
                    memory_space.page_table.map(vpn, ppn, pte_flags);
                } else {
                    // lazy allocated area
                }
            }
            memory_space.push_vma_lazily(new_area);
        }
        memory_space
    }

    /// Push `VmArea` into `MemorySpace` and map it in page table.
    pub fn push_vma(&mut self, mut vma: VmArea) {
        vma.map(&mut self.page_table);
        self.areas.try_insert(vma.range_va(), vma).unwrap();
    }

    /// Push `VmArea` into `MemorySpace` without mapping it in page table.
    pub fn push_vma_lazily(&mut self, vma: VmArea) {
        self.areas.try_insert(vma.range_va(), vma).unwrap();
    }

    /// Push `VmArea` into `MemorySpace` and map it in page table, also copy
    /// `data` at `offset` of `vma`.
    pub fn push_vma_with_data(&mut self, mut vma: VmArea, offset: usize, data: &[u8]) {
        vma.map(&mut self.page_table);
        vma.copy_data_with_offset(&self.page_table, offset, data);
        self.areas.try_insert(vma.range_va(), vma).unwrap();
    }

    pub fn alloc_mmap_private_anon(&mut self, perm: MapPerm, length: usize) -> SysResult<VirtAddr> {
        const MMAP_RANGE: Range<VirtAddr> =
            VirtAddr::from_usize_range(U_SEG_FILE_BEG..U_SEG_FILE_END);
        let range = self
            .areas
            .find_free_range(MMAP_RANGE, length)
            .expect("mmap range is full");
        let start = range.start;
        let mut vma = VmArea::new(range, perm, VmAreaType::Mmap);
        vma.map(&mut self.page_table);
        let mut buf = Vec::with_capacity(length);
        buf.fill(0);
        vma.copy_data_with_offset(&self.page_table, 0, &buf);
        self.areas.try_insert(vma.range_va(), vma).unwrap();
        Ok(start)
    }

    pub fn alloc_mmap_area(
        &mut self,
        length: usize,
        perm: MapPerm,
        flags: MmapFlags,
        file: Arc<dyn File>,
        offset: usize,
    ) -> SysResult<VirtAddr> {
        const MMAP_RANGE: Range<VirtAddr> =
            VirtAddr::from_usize_range(U_SEG_FILE_BEG..U_SEG_FILE_END);
        let range = self
            .areas
            .find_free_range(MMAP_RANGE, length)
            .expect("mmap range is full");
        let start = range.start;
        let mut vma = VmArea::new_mmap(range, perm, flags, Some(file.clone()), offset);
        vma.map(&mut self.page_table);
        let mut buf = unsafe { UserSlice::new_unchecked(vma.start_va(), length) };
        block_on(async { file.read_at(offset, &mut buf).await })?;
        vma.copy_data_with_offset(&self.page_table, 0, &buf);
        self.areas.try_insert(vma.range_va(), vma).unwrap();
        Ok(start)
    }

    pub fn handle_page_fault(
        &mut self,
        va: VirtAddr,
        access_type: PageFaultAccessType,
    ) -> SysResult<()> {
        log::trace!("[MemorySpace::handle_page_fault] {va:?}");
        let vm_area = self.areas.get_mut(va).ok_or_else(|| {
            log::error!("[handle_page_fault] no area containing {va:?}");
            SysError::EFAULT
        })?;
        vm_area.handle_page_fault(&mut self.page_table, va.floor(), access_type)?;
        Ok(())
    }

    pub unsafe fn switch_page_table(&self) {
        self.page_table.switch();
    }

    /// only for debug
    #[allow(unused)]
    pub fn print_all(&self) {
        use crate::{
            trap::{
                kernel_trap::{set_kernel_user_rw_trap, will_read_fail},
                set_kernel_trap,
            },
            utils::exam_hash,
        };
        let _sum_guard = SumGuard::new();
        unsafe { set_kernel_user_rw_trap() };
        for (range, area) in self.areas.iter() {
            log::warn!(
                "==== {:?}, {:?}, {:?}, ====",
                area.vma_type,
                area.perm(),
                range,
            );

            for vpn in area.range_vpn() {
                let vaddr = vpn.to_va();
                if will_read_fail(vaddr.bits()) {
                    // log::debug!("{:<8x}: unmapped", vpn);
                } else {
                    let hash = exam_hash(vpn.bytes_array());
                    log::info!(
                        "0x{: >8x}: {:0>4x} {:0>4x} {:0>4x} {:0>4x}",
                        vpn.0,
                        (hash & 0xffff_0000_0000_0000) >> 48,
                        (hash & 0x0000_ffff_0000_0000) >> 32,
                        (hash & 0x0000_0000_ffff_0000) >> 16,
                        (hash & 0x0000_0000_0000_ffff),
                    );
                }
            }
        }
        log::warn!("==== print all done ====");
        unsafe { set_kernel_trap() };
    }

    pub fn va2pa(&self, va: VirtAddr) -> PhysAddr {
        let pte = self.page_table.find_pte(va.into()).expect("[va2pa] error");
        (pte.bits & 0xFFFF_FFFF_FFFF_F000 + va.page_offset()).into()
    }
}

pub fn init_stack(
    sp_init: VirtAddr,
    args: Vec<String>,
    envp: Vec<String>,
    auxv: Vec<AuxHeader>,
) -> (usize, usize, usize, usize) {
    // spec says:
    //      In the standard RISC-V calling convention, the stack grows downward
    //      and the stack pointer is always kept 16-byte aligned.

    // 参考：https://www.cnblogs.com/likaiming/p/11193697.html
    // 初始化之后的栈应该长这样子：
    // content                         size(bytes) + comment
    // -----------------------------------------------------------------------------
    //
    // [argc = number of args]         8
    // [argv[0](pointer)]              8
    // [argv[1](pointer)]              8
    // [argv[...](pointer)]            8 * x
    // [argv[n-1](pointer)]            8
    // [argv[n](pointer)]              8 (=NULL)
    //
    // [envp[0](pointer)]              8
    // [envp[1](pointer)]              8
    // [envp[..](pointer)]             8 * x
    // [envp[term](pointer)]           8 (=NULL)
    //
    // [auxv[0](Elf64_auxv_t)]         16
    // [auxv[1](Elf64_auxv_t)]         16
    // [auxv[..](Elf64_auxv_t)]        16 * x
    // [auxv[term](Elf64_auxv_t)]      16 (=NULL)
    //
    // [padding]                       >= 0
    // [rand bytes]                    16
    // [String identifying platform]   >= 0
    // [padding for align]             >= 0 (sp - (get_random_int() % 8192)) &
    // (~0xf)
    //
    // [argument ASCIIZ strings]       >= 0
    // [environment ASCIIZ str]        >= 0
    // --------------------------------------------------------------------------------
    // 在构建栈的时候，我们从底向上塞各个东西

    let mut sp = sp_init.bits();
    debug_assert!(sp & 0xf == 0);

    // 存放环境与参数的字符串本身
    fn push_str(sp: &mut usize, s: &str) -> usize {
        let len = s.len();
        *sp -= len + 1; // +1 for NUL ('\0')
        unsafe {
            // core::ptr::copy_nonoverlapping(s.as_ptr(), *sp as *mut u8, len);
            for (i, c) in s.bytes().enumerate() {
                log::trace!(
                    "push_str: {:x} ({:x}) <- {:?}",
                    *sp + i,
                    i,
                    core::str::from_utf8_unchecked(&[c])
                );
                *((*sp as *mut u8).add(i)) = c;
            }
            *(*sp as *mut u8).add(len) = 0u8;
        }
        *sp
    }

    let env_ptrs: Vec<usize> = envp.iter().rev().map(|s| push_str(&mut sp, s)).collect();
    let arg_ptrs: Vec<usize> = args.iter().rev().map(|s| push_str(&mut sp, s)).collect();

    // 随机对齐 (我们取 0 长度的随机对齐), 平台标识符，随机数与对齐
    fn align16(sp: &mut usize) {
        *sp = (*sp - 1) & !0xf;
    }

    let rand_size = 0;
    let platform = "RISC-V64";
    let rand_bytes = "Meow~ O4 here;D"; // 15 + 1 char for 16bytes

    sp -= rand_size;
    push_str(&mut sp, platform);
    push_str(&mut sp, rand_bytes);
    align16(&mut sp);

    // 存放 auxv
    fn push_aux_elm(sp: &mut usize, elm: &AuxHeader) {
        *sp -= core::mem::size_of::<AuxHeader>();
        unsafe {
            core::ptr::write(*sp as *mut AuxHeader, *elm);
        }
    }
    // 注意推栈是 "倒着" 推的，所以先放 null, 再逆着放别的
    push_aux_elm(&mut sp, &AuxHeader::new(AT_NULL, 0));
    for aux in auxv.into_iter().rev() {
        push_aux_elm(&mut sp, &aux);
    }

    // 存放 envp 与 argv 指针
    fn push_usize(sp: &mut usize, ptr: usize) {
        *sp -= core::mem::size_of::<usize>();
        log::debug!("addr: 0x{:x}, content: {:x}", *sp, ptr);
        unsafe {
            core::ptr::write(*sp as *mut usize, ptr);
        }
    }

    push_usize(&mut sp, 0);
    env_ptrs.iter().for_each(|ptr| push_usize(&mut sp, *ptr));
    let env_ptr_ptr = sp;

    push_usize(&mut sp, 0);
    arg_ptrs.iter().for_each(|ptr| push_usize(&mut sp, *ptr));
    let arg_ptr_ptr = sp;

    // 存放 argc
    let argc = args.len();
    push_usize(&mut sp, argc);

    // 返回值
    (sp, argc, arg_ptr_ptr, env_ptr_ptr)
}<|MERGE_RESOLUTION|>--- conflicted
+++ resolved
@@ -16,12 +16,8 @@
     },
 };
 use log::info;
-<<<<<<< HEAD
 use memory::{page::Page, pte::PTEFlags, PageTable, PhysAddr, VirtAddr, VirtPageNum};
-=======
-use memory::{page::Page, pte::PTEFlags, PageTable, VirtAddr, VirtPageNum};
 use riscv::register::mideleg;
->>>>>>> 848e19c6
 use spin::Lazy;
 use systype::{SysError, SysResult};
 use vfs_core::{Dentry, File};
