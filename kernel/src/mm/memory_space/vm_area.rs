--- conflicted
+++ resolved
@@ -240,11 +240,7 @@
         self.set_perm(perm);
         let pte_flags = perm.into();
         let range_vpn = self.range_vpn();
-<<<<<<< HEAD
-        for vpn in range_vpn {
-=======
         for &vpn in self.pages.keys() {
->>>>>>> b2b51b7d
             let pte = page_table.find_pte(vpn).unwrap();
             log::trace!(
                 "[origin pte:{:?}, new_flag:{:?}]",
