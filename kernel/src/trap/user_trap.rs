//! Trap from user.

use alloc::sync::Arc;

use arch::interrupts::{disable_interrupt, enable_interrupt};
use riscv::register::{
    scause::{self, Exception, Trap},
    sepc, stval,
};

use super::{set_kernel_trap, TrapContext};
use crate::{processor::current_trap_cx, syscall::syscall, task::{signal::do_signal, Task}, trap::set_user_trap};

/// handle an interrupt, exception, or system call from user space
#[no_mangle]
pub async fn trap_handler(task: Arc<Task>) {
    unsafe { set_kernel_trap() };

    let stval = stval::read();
    let scause = scause::read();

    unsafe { enable_interrupt() };

    match scause.cause() {
        Trap::Exception(Exception::UserEnvCall) => {
            let mut cx = task.trap_context_mut();
            cx.set_user_pc_to_next();
            // get system call return value
            let result = syscall(
                cx.user_x[17],
                [
                    cx.user_x[10],
                    cx.user_x[11],
                    cx.user_x[12],
                    cx.user_x[13],
                    cx.user_x[14],
                    cx.user_x[15],
                ],
            )
            .await;

            // cx is changed during sys_exec, so we have to call it again
            cx = current_trap_cx();
            let ret = match result {
                Ok(ret) => ret,
                Err(err) => {
                    log::warn!(
                        "[trap_handler] syscall {} return, err {:?}",
                        cx.syscall_no(),
                        err
                    );
                    -(err as isize) as usize
                }
            };
            cx.set_user_a0(ret);
        }
        _ => {
            panic!(
                "Unsupported trap {:?}, stval = {:#x}!, sepc = {:#x}",
                scause.cause(),
                stval,
                sepc::read(),
            );
        }
    }
}

/// Trap return to user mode.
///
/// Note that we don't need to flush TLB since user and
/// kernel uses the same pagetable.
#[no_mangle]
pub fn trap_return() {
<<<<<<< HEAD
=======
    // Important!
    unsafe {
        disable_interrupt();
        set_user_trap()
    };

    do_signal();

>>>>>>> 90425c4d
    extern "C" {
        fn __return_to_user(cx: *mut TrapContext);
    }

    unsafe {
        disable_interrupt();
        set_user_trap();
        __return_to_user(current_trap_cx());
        // next time when user traps into kernel, it will come back here and
        // return to `user_loop` function.
    }
}<|MERGE_RESOLUTION|>--- conflicted
+++ resolved
@@ -71,9 +71,6 @@
 /// kernel uses the same pagetable.
 #[no_mangle]
 pub fn trap_return() {
-<<<<<<< HEAD
-=======
-    // Important!
     unsafe {
         disable_interrupt();
         set_user_trap()
@@ -81,14 +78,12 @@
 
     do_signal();
 
->>>>>>> 90425c4d
     extern "C" {
         fn __return_to_user(cx: *mut TrapContext);
     }
 
     unsafe {
-        disable_interrupt();
-        set_user_trap();
+
         __return_to_user(current_trap_cx());
         // next time when user traps into kernel, it will come back here and
         // return to `user_loop` function.
