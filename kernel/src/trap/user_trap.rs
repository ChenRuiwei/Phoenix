//! Trap from user.

use alloc::sync::Arc;

use arch::{
    interrupts::{disable_interrupt, enable_interrupt},
    time::{get_time_duration, set_next_timer_irq},
};
use async_utils::yield_now;
use executor::has_task;
use memory::VirtAddr;
use riscv::register::{
    scause::{self, Exception, Interrupt, Trap},
    sepc, stval,
};
use timer::timer::TIMER_MANAGER;

use super::{set_kernel_trap, TrapContext};
use crate::{mm::PageFaultAccessType, syscall::Syscall, task::Task, trap::set_user_trap};

/// handle an interrupt, exception, or system call from user space
#[no_mangle]
pub async fn trap_handler(task: &Arc<Task>) {
    unsafe { set_kernel_trap() };

    let mut cx = task.trap_context_mut();
    let stval = stval::read();
    let scause = scause::read();
    let sepc = sepc::read();
    let cause = scause.cause();
    log::trace!("[trap_handler] user task trap into kernel");
    log::trace!("[trap_handler] sepc:{sepc:#x}, stval:{stval:#x}");
    unsafe { enable_interrupt() };

<<<<<<< HEAD
    if task.time_stat_ref().need_schedule() && has_task() {
=======
    if task.time_stat_ref().need_schedule() && executor::has_task() {
>>>>>>> b2b51b7d
        log::info!("time slice used up, yield now");
        yield_now().await;
    }

    match cause {
        Trap::Exception(e) => {
            match e {
                Exception::UserEnvCall => {
                    let syscall_no = cx.syscall_no();
                    cx.set_user_pc_to_next();
                    // get system call return value
                    let ret = Syscall::new(task)
                        .syscall(syscall_no, cx.syscall_args())
                        .await;
                    // cx is changed during sys_exec, so we have to call it again
                    cx = task.trap_context_mut();
                    cx.set_user_a0(ret);
                }
                Exception::StorePageFault
                | Exception::InstructionPageFault
                | Exception::LoadPageFault => {
                    log::info!(
                "[trap_handler] encounter page fault, addr {stval:#x}, instruction {sepc:#x} scause {cause:?}",
            );
                    let access_type = match e {
                        Exception::InstructionPageFault => PageFaultAccessType::RX,
                        Exception::LoadPageFault => PageFaultAccessType::RO,
                        Exception::StorePageFault => PageFaultAccessType::RW,
                        _ => unreachable!(),
                    };
                    // There are serveral kinds of page faults:
                    // 1. mmap area
                    // 2. sbrk area
                    // 3. fork cow area
                    // 4. user stack
                    // 5. execve elf file
                    // 6. dynamic link
                    // 7. illegal page fault

                    let result = task.with_mut_memory_space(|m| {
                        m.handle_page_fault(VirtAddr::from(stval), access_type)
                    });
                    if let Err(_e) = result {
                        // task.with_memory_space(|m| m.print_all());
                        task.set_zombie();
                    }
                }
                Exception::IllegalInstruction => {
                    log::warn!(
                        "[trap_handler] detected illegal instruction, stval {stval:#x}, sepc {sepc:#x}",
                    );
                    task.set_zombie();
                }
                e => {
                    log::warn!("Unknown user exception: {:?}", e);
                }
            }
        }
        Trap::Interrupt(Interrupt::SupervisorTimer) => {
            // FIXME: user may trap into kernel frequently, as a consequence, this timer
            // are likely not triggered in user mode but rather be triggered in
            // supervisor mode, which will cause user program running on the cpu for a long
            // time.
            log::trace!("[trap_handler] timer interrupt, sepc {sepc:#x}");
            TIMER_MANAGER.check(get_time_duration());
            unsafe { set_next_timer_irq() };
            if executor::has_task() {
                yield_now().await;
            }
        }
        _ => {
            panic!(
                "[trap_handler] Unsupported trap {cause:?}, stval = {stval:#x}!, sepc = {sepc:#x}"
            );
        }
    }
}

extern "C" {
    fn __return_to_user(cx: *mut TrapContext);
}

/// Trap return to user mode.
#[no_mangle]
pub fn trap_return(task: &Arc<Task>) {
    log::info!("[kernel] trap return to user...");
    unsafe {
        disable_interrupt();
        set_user_trap()
        // WARN: stvec can not be changed below. One hidden mistake is to use
        // `UserPtr` implicitly which will change stvec to `__trap_from_kernel`.
    };
    task.time_stat().record_trap_return();
    unsafe {
        __return_to_user(task.trap_context_mut());
        // NOTE: next time when user traps into kernel, it will come back here
        // and return to `user_loop` function.
    }
    task.time_stat().record_trap();
}<|MERGE_RESOLUTION|>--- conflicted
+++ resolved
@@ -32,11 +32,7 @@
     log::trace!("[trap_handler] sepc:{sepc:#x}, stval:{stval:#x}");
     unsafe { enable_interrupt() };
 
-<<<<<<< HEAD
-    if task.time_stat_ref().need_schedule() && has_task() {
-=======
     if task.time_stat_ref().need_schedule() && executor::has_task() {
->>>>>>> b2b51b7d
         log::info!("time slice used up, yield now");
         yield_now().await;
     }
