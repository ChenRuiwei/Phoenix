pub mod aux;
mod manager;
pub mod resource;
mod schedule;
pub mod signal;
pub mod task;
mod tid;

use async_utils::block_on;
pub use manager::TASK_MANAGER;
pub use schedule::{spawn_kernel_task, spawn_user_task};
pub use task::Task;
pub use tid::{PGid, Pid, Tid};
use vfs::{DISK_FS_NAME, FS_MANAGER};

use crate::{loader::get_app_data_by_name, syscall::resolve_path};

pub fn add_init_proc() {
<<<<<<< HEAD
    let elf_data = get_app_data_by_name("preliminary_tests").unwrap();
    // let elf_data = get_app_data_by_name("exec_test").unwrap();
=======
    let elf_data = get_app_data_by_name("initproc").unwrap();
    // let elf_data = get_app_data_by_name("preliminary_tests").unwrap();
>>>>>>> e71fa0a1
    Task::spawn_from_elf(elf_data);
}<|MERGE_RESOLUTION|>--- conflicted
+++ resolved
@@ -16,12 +16,7 @@
 use crate::{loader::get_app_data_by_name, syscall::resolve_path};
 
 pub fn add_init_proc() {
-<<<<<<< HEAD
-    let elf_data = get_app_data_by_name("preliminary_tests").unwrap();
-    // let elf_data = get_app_data_by_name("exec_test").unwrap();
-=======
     let elf_data = get_app_data_by_name("initproc").unwrap();
     // let elf_data = get_app_data_by_name("preliminary_tests").unwrap();
->>>>>>> e71fa0a1
     Task::spawn_from_elf(elf_data);
 }