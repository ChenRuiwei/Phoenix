--- conflicted
+++ resolved
@@ -14,12 +14,8 @@
 use crate::loader::get_app_data_by_name;
 
 pub fn add_init_proc() {
-<<<<<<< HEAD
     // let elf_data = get_app_data_by_name("initproc").unwrap();
     let elf_data = get_app_data_by_name("preliminary_tests").unwrap();
-=======
-    let elf_data = get_app_data_by_name("init_proc").unwrap();
->>>>>>> 1e9a3798
     Task::spawn_from_elf(elf_data);
 }
 
