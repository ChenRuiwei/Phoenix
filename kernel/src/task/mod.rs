pub mod aux;
mod manager;
pub mod resource;
mod schedule;
pub mod signal;
pub mod task;
mod tid;

<<<<<<< HEAD
use alloc::{string::ToString, vec, vec::Vec};
=======
use alloc::{string::ToString, sync::Arc, vec, vec::Vec};
>>>>>>> b620acad

use async_utils::block_on;
use config::process::USER_STACK_SIZE;
pub use manager::{PROCESS_GROUP_MANAGER, TASK_MANAGER};
pub use schedule::{spawn_kernel_task, spawn_user_task};
pub use task::Task;
pub use tid::{PGid, Pid, Tid, TID_ALLOCATOR};
use vfs::sys_root_dentry;
use vfs_core::Path;

use crate::{
<<<<<<< HEAD
    mm::memory_space::{init_stack, MemorySpace},
=======
    loader::get_app_data_by_name,
    mm::memory_space::{self, init_stack, MemorySpace},
>>>>>>> b620acad
    processor::env::within_sum,
    trap::TrapContext,
};

pub fn spawn_init_proc() {
<<<<<<< HEAD
    let init_proc_path = "/init_proc";
    let args = vec![init_proc_path.to_string()];
=======
    let elf_data = get_app_data_by_name("final_tests").unwrap();
    let argv = Vec::new();
>>>>>>> b620acad
    let envp = Vec::new();

    let mut memory_space = MemorySpace::new_user();
    unsafe { memory_space.switch_page_table() };
<<<<<<< HEAD
    let (entry, auxv) = memory_space.parse_and_map_elf(file.clone(), &elf_data);
=======
    let (entry, auxv) = memory_space.parse_and_map_elf_data(&elf_data);
>>>>>>> b620acad
    let sp_init = memory_space.alloc_stack_lazily(USER_STACK_SIZE);
    let (sp, _argc, _argv, _envp) = within_sum(|| init_stack(sp_init, args.clone(), envp, auxv));
    memory_space.alloc_heap_lazily();

    let trap_context = TrapContext::new(entry, sp);

    let task = Task::new_init(memory_space, trap_context, file, args);
    schedule::spawn_user_task(task);
}

#[macro_export]
macro_rules! generate_state_methods {
    ($($state:ident),+) => {
        $(
            paste::paste! {
                #[allow(unused)]
                pub fn [<is_ $state:lower>](&self) -> bool {
                    *self.state.lock() == TaskState::$state
                }
                #[allow(unused)]
                pub fn [<set_ $state:lower>](&self) {
                    *self.state.lock() = TaskState::$state
                }
            }
        )+
    };
}

#[macro_export]
macro_rules! generate_with_methods {
    ($($name:ident : $ty:ty),+) => {
        paste::paste! {
            $(
                #[allow(unused)]
                pub fn [<with_ $name>]<T>(&self, f: impl FnOnce(&$ty) -> T) -> T {
                    log::trace!("with_{}", stringify!($name));
                    f(&self.$name.lock())
                }
                #[allow(unused)]
                pub fn [<with_mut_ $name>]<T>(&self, f: impl FnOnce(&mut $ty) -> T) -> T {
                    log::trace!("with_mut_{}", stringify!($name));
                    f(&mut self.$name.lock())
                }
            )+
        }
    };
}

#[macro_export]
macro_rules! generate_accessors {
    ($($field_name:ident : $field_type:ty),+) => {
        paste::paste! {
            $(
                #[allow(unused)]
                pub fn $field_name(&self) -> &mut $field_type {
                    unsafe { &mut *self.$field_name.get() }
                }
                #[allow(unused)]
                pub fn [<$field_name _ref>](&self) -> &$field_type {
                    unsafe { &*self.$field_name.get() }
                }
            )+
        }
    };
}

#[macro_export]
macro_rules! generate_atomic_accessors {
    ($($field_name:ident : $field_type:ty),+) => {
        paste::paste! {
            $(
                #[allow(unused)]
                pub fn $field_name(&self) -> $field_type {
                    self.$field_name.load(Ordering::Relaxed)
                }
                #[allow(unused)]
                pub fn [<set_ $field_name>](&self, value: $field_type) {
                    self.$field_name.store(value, Ordering::Relaxed);
                }
            )+
        }
    };
}<|MERGE_RESOLUTION|>--- conflicted
+++ resolved
@@ -6,11 +6,7 @@
 pub mod task;
 mod tid;
 
-<<<<<<< HEAD
-use alloc::{string::ToString, vec, vec::Vec};
-=======
 use alloc::{string::ToString, sync::Arc, vec, vec::Vec};
->>>>>>> b620acad
 
 use async_utils::block_on;
 use config::process::USER_STACK_SIZE;
@@ -22,33 +18,20 @@
 use vfs_core::Path;
 
 use crate::{
-<<<<<<< HEAD
-    mm::memory_space::{init_stack, MemorySpace},
-=======
     loader::get_app_data_by_name,
     mm::memory_space::{self, init_stack, MemorySpace},
->>>>>>> b620acad
     processor::env::within_sum,
     trap::TrapContext,
 };
 
 pub fn spawn_init_proc() {
-<<<<<<< HEAD
-    let init_proc_path = "/init_proc";
-    let args = vec![init_proc_path.to_string()];
-=======
     let elf_data = get_app_data_by_name("final_tests").unwrap();
     let argv = Vec::new();
->>>>>>> b620acad
     let envp = Vec::new();
 
     let mut memory_space = MemorySpace::new_user();
     unsafe { memory_space.switch_page_table() };
-<<<<<<< HEAD
-    let (entry, auxv) = memory_space.parse_and_map_elf(file.clone(), &elf_data);
-=======
     let (entry, auxv) = memory_space.parse_and_map_elf_data(&elf_data);
->>>>>>> b620acad
     let sp_init = memory_space.alloc_stack_lazily(USER_STACK_SIZE);
     let (sp, _argc, _argv, _envp) = within_sum(|| init_stack(sp_init, args.clone(), envp, auxv));
     memory_space.alloc_heap_lazily();
