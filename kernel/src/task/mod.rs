--- conflicted
+++ resolved
@@ -24,7 +24,7 @@
 };
 
 pub fn spawn_init_proc() {
-    let init_proc_path = "/init_proc";
+    let init_proc_path = "/final_tests";
     let argv = Vec::new();
     let envp = Vec::new();
 
@@ -44,15 +44,8 @@
 
     let trap_context = TrapContext::new(entry, sp);
 
-<<<<<<< HEAD
-pub fn add_init_proc() {
-    // let elf_data = get_app_data_by_name("initproc").unwrap();
-    let elf_data = get_app_data_by_name("preliminary_tests").unwrap();
-    Task::spawn_from_elf(elf_data);
-=======
     let task = Task::new_init(memory_space, trap_context);
     schedule::spawn_user_task(task);
->>>>>>> 225f8afa
 }
 
 #[macro_export]
