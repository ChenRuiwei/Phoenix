use alloc::{
    collections::BTreeMap,
    string::String,
    sync::{Arc, Weak},
    task,
    vec::Vec,
};
use core::{
    cell::SyncUnsafeCell,
    sync::atomic::{AtomicI32, AtomicI8, Ordering},
    task::Waker,
};

<<<<<<< HEAD
use signal::{signal_stack::SignalStack, Signal};
=======
use config::mm::USER_STACK_SIZE;
use signal::Signal;
>>>>>>> c1628110
use sync::mutex::SpinNoIrqLock;

use super::tid::{Pid, Tid, TidHandle};
use crate::{
    mm::{
        memory_space::{
            self,
            vm_area::{MapPerm, VmArea},
        },
        MemorySpace,
    },
    task::{
        aux::{generate_early_auxv, AuxHeader, AT_BASE, AT_PHDR},
        manager::TASK_MANAGER,
        schedule,
        tid::alloc_tid,
    },
    trap::TrapContext,
};

type Shared<T> = Arc<SpinNoIrqLock<T>>;

fn new_shared<T>(data: T) -> Shared<T> {
    Arc::new(SpinNoIrqLock::new(data))
}

/// User task control block, a.k.a. process control block
///
/// We treat processes and threads as tasks, consistent with the approach
/// adopted by Linux.
pub struct Task {
    ///
    tid: TidHandle,
    /// Whether this task is a zombie. Locked because of other task may operate
    /// this state, e.g. execve will kill other tasks.
    pub state: SpinNoIrqLock<TaskState>,
    /// The process's address space
    pub memory_space: Shared<MemorySpace>,
    /// Parent process
    pub parent: Shared<Option<Weak<Task>>>,
    /// Children processes
    pub children: Shared<Vec<Arc<Task>>>,
    /// Exit code of the current process
    pub exit_code: AtomicI32,
    ///
    pub trap_context: SyncUnsafeCell<TrapContext>,
    ///
    pub waker: SyncUnsafeCell<Option<Waker>>,
    ///
    pub ustack_top: usize,
    ///
    pub thread_group: Shared<ThreadGroup>,
    pub signal: SpinNoIrqLock<Signal>,
    /// user can define sig_stack by sys_signalstack
    pub sig_stack: SyncUnsafeCell<Option<SignalStack>>,
}

#[derive(Debug, PartialEq, Eq, Clone, Copy)]
pub enum TaskState {
    Running,
    Zombie,
}

macro_rules! with_ {
    ($name:ident, $ty:ty) => {
        paste::paste! {
            pub fn [<with_ $name>]<T>(&self, f: impl FnOnce(&$ty) -> T) -> T {
                f(& self.$name.lock())
            }
            pub fn [<with_mut_ $name>]<T>(&self, f: impl FnOnce(&mut $ty) -> T) -> T {
                f(&mut self.$name.lock())
            }
        }
    };
}

impl Task {
    // TODO: this function is not clear, may be replaced with exec
    pub fn spawn_from_elf(elf_data: &[u8]) {
        let (memory_space, user_sp_top, entry_point, _auxv) = MemorySpace::from_elf(elf_data);

        let trap_context = TrapContext::new(entry_point, user_sp_top);
        let task = Arc::new(Self {
            tid: alloc_tid(),
            state: SpinNoIrqLock::new(TaskState::Running),
            parent: new_shared(None),
            children: new_shared(Vec::new()),
            exit_code: AtomicI32::new(0),
            trap_context: SyncUnsafeCell::new(trap_context),
            memory_space: new_shared(memory_space),
            waker: SyncUnsafeCell::new(None),
            ustack_top: user_sp_top,
            thread_group: new_shared(ThreadGroup::new()),
            signal: SpinNoIrqLock::new(Signal::new()),
            sig_stack: SyncUnsafeCell::new(None),
        });

        task.thread_group.lock().push_leader(task.clone());

        TASK_MANAGER.add(&task);
        log::debug!("create a new process, pid {}", task.tid());
        schedule::spawn_user_task(task);
    }

    fn parent(&self) -> Option<Weak<Self>> {
        self.parent.lock().clone()
    }

    pub fn is_leader(&self) -> bool {
        self.pid() == self.tid()
    }

    /// Pid means tgid.
    pub fn pid(&self) -> Pid {
        self.thread_group.lock().tgid()
    }

    pub fn tid(&self) -> Tid {
        self.tid.0
    }

    pub fn ppid(&self) -> Pid {
        self.parent()
            .expect("Call ppid without a parent")
            .upgrade()
            .unwrap()
            .pid()
    }

    pub fn exit_code(&self) -> i32 {
        self.exit_code.load(Ordering::Relaxed)
    }

    pub fn set_exit_code(&self, exit_code: i32) {
        self.exit_code.store(exit_code, Ordering::Relaxed);
    }

    /// Get the mutable ref of `TrapContext`.
    pub fn trap_context_mut(&self) -> &mut TrapContext {
        unsafe { &mut *self.trap_context.get() }
    }

    /// Set waker for this thread
    pub fn set_waker(&self, waker: Waker) {
        unsafe {
            (*self.waker.get()) = Some(waker);
        }
    }

    pub fn set_zombie(&self) {
        *self.state.lock() = TaskState::Zombie
    }

    pub fn is_zombie(&self) -> bool {
        *self.state.lock() == TaskState::Zombie
    }

    pub fn get_signal_stack(&self) -> &mut Option<SignalStack> {
        unsafe { &mut *self.sig_stack.get() }
    }

    pub fn set_signal_stack(&self, stack: Option<SignalStack>) {
        unsafe {
            *self.sig_stack.get() = stack;
        }
    }

    pub unsafe fn switch_page_table(&self) {
        self.memory_space.lock().switch_page_table()
    }

    pub fn map_all_threads(&self, mut f: impl FnMut(&Self)) {
        self.with_mut_thread_group(|tg| {
            for t in tg.iter() {
                f(&t)
            }
        });
    }

    pub fn parse_and_map_elf(&self, elf_data: &[u8]) -> (usize, Vec<AuxHeader>) {
        const ELF_MAGIC: [u8; 4] = [0x7f, 0x45, 0x4c, 0x46];

        // map program headers of elf, with U flag
        let elf = xmas_elf::ElfFile::new(elf_data).unwrap();
        let elf_header = elf.header;
        assert_eq!(elf_header.pt1.magic, ELF_MAGIC, "invalid elf!");
        let entry = elf_header.pt2.entry_point() as usize;
        let ph_entry_size = elf_header.pt2.ph_entry_size() as usize;
        let ph_count = elf_header.pt2.ph_count() as usize;

        let mut auxv = generate_early_auxv(ph_entry_size, ph_count, entry);

        auxv.push(AuxHeader::new(AT_BASE, 0));

        let (max_end_vpn, header_va) = self.with_mut_memory_space(|m| m.map_elf(&elf, 0.into()));

        let ph_head_addr = header_va.0 + elf.header.pt2.ph_offset() as usize;
        log::debug!(
            "[parse_and_map_elf] AT_PHDR  ph_head_addr is {:x} ",
            ph_head_addr
        );
        auxv.push(AuxHeader::new(AT_PHDR, ph_head_addr));

        (entry, auxv)
    }

    // TODO:
    pub fn do_clone(&self) {}

    // TODO:
    /// All threads other than the calling thread are destroyed during an
    /// execve().
    pub fn do_execve(&self, elf_data: &[u8], argv: Vec<String>, envp: Vec<String>) {
        // change memory space
        let mut memory_space = MemorySpace::new_user();
        let (entry, auxv) = memory_space.parse_and_map_elf(elf_data);
        self.with_mut_memory_space(|m| *m = memory_space);
        unsafe { self.switch_page_table() };

        // exit all threads except main
        self.with_thread_group(|tg| {
            for t in tg.iter() {
                if !tg.is_leader(&t) {
                    t.set_zombie();
                }
            }
        });

        // alloc stack, and push argv, envp and auxv
        let stack_begin = self.with_mut_memory_space(|m| m.alloc_stack(USER_STACK_SIZE));

        // alloc heap

        // init trap context
        self.trap_context_mut()
            .init_user(stack_begin.into(), entry, 0, 0, 0);
    }

    // TODO:
    pub fn do_exit(&self) {
        // Send SIGCHLD to parent
        if let Some(parent) = self.parent() {
            let parent = parent.upgrade().unwrap();
        }

        // Reparent children

        // Release all fd
    }

    with_!(memory_space, MemorySpace);
    with_!(thread_group, ThreadGroup);
}

impl Drop for Task {
    fn drop(&mut self) {
        log::info!("task {} died!", self.tid());
    }
}

/// Hold a group of threads which belongs to the same process.
pub struct ThreadGroup {
    members: BTreeMap<Tid, Weak<Task>>,
    leader: Option<Weak<Task>>,
}

impl ThreadGroup {
    pub fn new() -> Self {
        Self {
            members: BTreeMap::new(),
            leader: None,
        }
    }

    pub fn push_leader(&mut self, leader: Arc<Task>) {
        debug_assert!(self.leader.is_none());
        debug_assert!(self.members.is_empty());
        self.leader = Some(Arc::downgrade(&leader));
        self.members.insert(leader.tid(), Arc::downgrade(&leader));
    }

    pub fn push(&mut self, task: Arc<Task>) {
        debug_assert!(self.leader.is_some());
        self.members.insert(task.tid(), Arc::downgrade(&task));
    }

    pub fn remove(&mut self, thread: &Task) {
        debug_assert!(self.leader.is_some());
        self.members.remove(&thread.tid());
    }

    pub fn is_empty(&self) -> bool {
        self.members.is_empty()
    }

    pub fn is_leader(&self, task: &Task) -> bool {
        self.tgid() == task.tid()
    }

    pub fn tgid(&self) -> Tid {
        self.leader.as_ref().unwrap().upgrade().unwrap().tid()
    }

    pub fn iter(&self) -> impl Iterator<Item = Arc<Task>> + '_ {
        self.members.values().map(|t| t.upgrade().unwrap())
    }
}<|MERGE_RESOLUTION|>--- conflicted
+++ resolved
@@ -11,12 +11,8 @@
     task::Waker,
 };
 
-<<<<<<< HEAD
+use config::mm::USER_STACK_SIZE;
 use signal::{signal_stack::SignalStack, Signal};
-=======
-use config::mm::USER_STACK_SIZE;
-use signal::Signal;
->>>>>>> c1628110
 use sync::mutex::SpinNoIrqLock;
 
 use super::tid::{Pid, Tid, TidHandle};
