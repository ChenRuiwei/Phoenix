use alloc::{
    collections::BTreeMap,
    ffi::CString,
    string::String,
    sync::{Arc, Weak},
    vec,
    vec::Vec,
};
use core::{
    cell::SyncUnsafeCell,
    ops::DerefMut,
    sync::atomic::{AtomicI32, AtomicUsize, Ordering},
    task::Waker,
};

use arch::memory::sfence_vma_all;
use async_utils::block_on;
use config::{
    mm::DL_INTERP_OFFSET,
    process::{INIT_PROC_PID, USER_STACK_SIZE},
};
use memory::VirtAddr;
use signal::{
    action::{SigHandlers, SigPending},
    siginfo::{SigDetails, SigInfo},
    signal_stack::SignalStack,
    sigset::{Sig, SigSet},
};
use sync::mutex::SpinNoIrqLock;
use systype::{SysError, SysResult};
use time::stat::TaskTimeStat;
use vfs::{fd_table::FdTable, sys_root_dentry};
use vfs_core::{is_absolute_path, AtFd, Dentry, File, InodeMode, InodeType, OpenFlags, Path};

use super::{
    resource::CpuMask,
    signal::ITimer,
    tid::{Pid, Tid, TidHandle},
    PGid, PROCESS_GROUP_MANAGER,
};
use crate::{
    generate_accessors, generate_atomic_accessors, generate_state_methods, generate_with_methods,
    ipc::{
        futex::{futex_manager, FutexHashKey, RobustListHead},
        shm::SHARED_MEMORY_MANAGER,
    },
    mm::{memory_space::init_stack, MemorySpace, UserWritePtr},
    processor::env::within_sum,
    syscall::CloneFlags,
    task::{
        aux::{AuxHeader, AT_BASE},
        manager::TASK_MANAGER,
        tid::{alloc_tid, TidAddress},
    },
    trap::TrapContext,
};

type Shared<T> = Arc<SpinNoIrqLock<T>>;

fn new_shared<T>(data: T) -> Shared<T> {
    Arc::new(SpinNoIrqLock::new(data))
}

/// User task control block, a.k.a. process control block.
///
/// We treat processes and threads as tasks, consistent with the approach
/// adopted by Linux. A process is a task that is the leader of a `ThreadGroup`.
pub struct Task {
    // Immutable
    /// Task identifier handle.
    tid: TidHandle,
    /// Weak reference to the leader task. `None` if this task is the leader.
    leader: Option<Weak<Task>>,
    /// Indicates if the task is the leader of its thread group.
    is_leader: bool,

    // Mutable
    /// Indicates if the task is a zombie. Protected by a spin lock due to
    /// potential access by other tasks.
    state: SpinNoIrqLock<TaskState>,
    /// The address space of the process.
    memory_space: Shared<MemorySpace>,
    /// Map of start address of shared memory areas to their keys in the shared
    /// memory manager.
    shm_ids: Shared<BTreeMap<VirtAddr, usize>>,
    /// Parent process.
    parent: Shared<Option<Weak<Task>>>,
    /// Children processes.
    // NOTE: Arc<Task> can only be hold by `Hart`, `UserTaskFuture` and parent `Task`. Unused task
    // will be automatically dropped by previous two structs. However, it should be treated with
    // great care to drop task in `children`.
    children: Shared<BTreeMap<Tid, Arc<Task>>>,
    /// Exit code of the current process.
    exit_code: AtomicI32,
    /// Trap context for the task.
    trap_context: SyncUnsafeCell<TrapContext>,
    /// Waker to add the task back to the scheduler.
    waker: SyncUnsafeCell<Option<Waker>>,
    /// Thread group containing this task.
    thread_group: Shared<ThreadGroup>,
    /// File descriptor table.
    fd_table: Shared<FdTable>,
    /// Current working directory dentry.
    cwd: Shared<Arc<dyn Dentry>>,
    /// Pending signals for the task.
    sig_pending: SpinNoIrqLock<SigPending>,
    /// Signal handlers.
    sig_handlers: Shared<SigHandlers>,
    /// Signal mask for the task.
    sig_mask: SyncUnsafeCell<SigSet>,
    /// Optional signal stack for the task, settable via `sys_signalstack`.
    sig_stack: SyncUnsafeCell<Option<SignalStack>>,
    /// Pointer to the user context for signal handling.
    sig_ucontext_ptr: AtomicUsize,
    /// Statistics for task execution times.
    time_stat: SyncUnsafeCell<TaskTimeStat>,
    /// Interval timers for the task.
    itimers: Shared<[ITimer; 3]>,
    /// Futexes used by the task.
    robust: Shared<RobustListHead>,
    /// Address of the task's thread ID.
    tid_address: SyncUnsafeCell<TidAddress>,
    /// Mask of CPUs allowed for the task.
    cpus_allowed: SyncUnsafeCell<CpuMask>,
    /// Process group ID of the task.
    pgid: Shared<PGid>,
<<<<<<< HEAD
=======
    /// ELF file the task executes.
    elf: SyncUnsafeCell<Arc<dyn File>>,
    /// Command-line arguments for the task.
    args: SyncUnsafeCell<Vec<String>>,
>>>>>>> 84587d19
}

impl core::fmt::Debug for Task {
    fn fmt(&self, f: &mut core::fmt::Formatter<'_>) -> core::fmt::Result {
        f.debug_struct("Task").field("tid", &self.tid()).finish()
    }
}

impl Drop for Task {
    fn drop(&mut self) {
        log::info!("task {} dropped!", self.tid());
    }
}

#[derive(Debug, PartialEq, Eq, Clone, Copy)]
pub enum TaskState {
    /// The task is currently running or ready to run, occupying the CPU and
    /// executing its code.
    Running,
    /// The task has been terminated for user mode, which means it will
    /// never return back to user anymore. All it left to do is to call
    /// `do_exit` to end its life in kernel mode.
    Terminated,
    /// The task has has called `do_exit` function, but its process
    /// control block (PCB) still exists for the parent process to read its
    /// exit status.
    Zombie,
    /// The task has been stopped, usually due to receiving a stop signal (e.g.,
    /// SIGSTOP). It can be resumed with a continue signal (e.g., SIGCONT).
    Stopped,
    /// The task is waiting for an event, such as the completion of an I/O
    /// operation or the release of a resource. In this state, the task can
    /// be interrupted by signals. If a signal is sent to the task, it will be
    /// awakened from sleep to handle the signal. This state allows for more
    /// flexible scheduling since the task can respond to signals.
    Interruptable,
    /// The task is also waiting for an event, but it cannot be interrupted by
    /// signals in this state. Even if a signal is sent to the task, it will
    /// not respond immediately and will only be awakened when the awaited event
    /// occurs. This state is typically used to ensure that critical
    /// operations are not interrupted, maintaining data consistency and
    /// operation atomicity.
    UnInterruptable,
}

impl Task {
    // you can use is_running() / set_running()、 is_zombie() / set_zombie()
    generate_state_methods!(
        Running,
        Zombie,
        Stopped,
        Terminated,
        Interruptable,
        UnInterruptable
    );
    generate_accessors!(
        waker: Option<Waker>,
        tid_address: TidAddress,
        sig_mask: SigSet,
        sig_stack: Option<SignalStack>,
        time_stat: TaskTimeStat,
        cpus_allowed: CpuMask
    );
    generate_atomic_accessors!(exit_code: i32, sig_ucontext_ptr: usize);
    generate_with_methods!(
        fd_table: FdTable,
        children: BTreeMap<Tid, Arc<Task>>,
        memory_space: MemorySpace,
        thread_group: ThreadGroup,
        sig_pending: SigPending,
        robust: RobustListHead,
        sig_handlers: SigHandlers,
        state: TaskState,
        shm_ids: BTreeMap<VirtAddr, usize>,
        itimers: [ITimer;3]
    );

    pub fn new_init(memory_space: MemorySpace, trap_context: TrapContext) -> Arc<Self> {
        let tid = alloc_tid();
        let pgid = tid.0;
        let task = Arc::new(Self {
            tid,
            leader: None,
            is_leader: true,
            state: SpinNoIrqLock::new(TaskState::Running),
            parent: new_shared(None),
            children: new_shared(BTreeMap::new()),
            exit_code: AtomicI32::new(0),
            trap_context: SyncUnsafeCell::new(trap_context),
            memory_space: new_shared(memory_space),
            waker: SyncUnsafeCell::new(None),
            thread_group: new_shared(ThreadGroup::new()),
            fd_table: new_shared(FdTable::new()),
            cwd: new_shared(sys_root_dentry()),
            sig_pending: SpinNoIrqLock::new(SigPending::new()),
            sig_mask: SyncUnsafeCell::new(SigSet::empty()),
            sig_handlers: new_shared(SigHandlers::new()),
            sig_stack: SyncUnsafeCell::new(None),
            time_stat: SyncUnsafeCell::new(TaskTimeStat::new()),
            sig_ucontext_ptr: AtomicUsize::new(0),
            itimers: new_shared([ITimer::ZERO; 3]),
            robust: new_shared(RobustListHead::default()),
            tid_address: SyncUnsafeCell::new(TidAddress::new()),
            cpus_allowed: SyncUnsafeCell::new(CpuMask::CPU_ALL),
            shm_ids: new_shared(BTreeMap::new()),
            pgid: new_shared(pgid),
        });

        task.thread_group.lock().push(task.clone());
        TASK_MANAGER.add(&task);
        PROCESS_GROUP_MANAGER.add_group(&task);

        task
    }

    pub fn parent(&self) -> Option<Weak<Self>> {
        self.parent.lock().clone()
    }

    pub fn children(&self) -> impl DerefMut<Target = BTreeMap<Tid, Arc<Self>>> + '_ {
        self.children.lock()
    }

    pub fn state(&self) -> TaskState {
        *self.state.lock()
    }

    pub fn add_child(&self, child: Arc<Task>) {
        log::debug!("[Task::add_child] add a new child tid {}", child.tid());
        self.children
            .lock()
            .try_insert(child.tid(), child)
            .expect("try add child with a duplicate tid");
    }

    pub fn remove_child(&self, tid: Tid) {
        self.children.lock().remove(&tid);
    }

    /// the task is a process or a thread
    pub fn is_leader(&self) -> bool {
        self.is_leader
    }

    pub fn leader(self: &Arc<Self>) -> Arc<Self> {
        if self.is_leader() {
            self.clone()
        } else {
            self.leader.as_ref().unwrap().upgrade().unwrap()
        }
    }

    /// Pid means tgid.
    pub fn pid(self: &Arc<Self>) -> Pid {
        if self.is_leader() {
            self.tid()
        } else {
            self.leader().tid()
        }
    }

    pub fn tid(&self) -> Tid {
        self.tid.0
    }

    pub fn pgid(&self) -> PGid {
        *self.pgid.lock()
    }

    pub fn set_pgid(&self, pgid: PGid) {
        *self.pgid.lock() = pgid
    }

    pub fn ppid(&self) -> Pid {
        self.parent()
            .expect("Call ppid without a parent")
            .upgrade()
            .unwrap()
            .pid()
    }

    /// Get the mutable ref of `TrapContext`.
    pub fn trap_context_mut(&self) -> &mut TrapContext {
        unsafe { &mut *self.trap_context.get() }
    }

    pub fn wake(&self) {
        debug_assert!(!(self.is_running() || self.is_zombie()));
        let waker = self.waker_ref();
        waker.as_ref().unwrap().wake_by_ref();
    }

    pub fn cwd(&self) -> Arc<dyn Dentry> {
        self.cwd.lock().clone()
    }

    pub fn set_cwd(&self, dentry: Arc<dyn Dentry>) {
        *self.cwd.lock() = dentry;
    }

    pub unsafe fn switch_page_table(&self) {
        self.memory_space.lock().switch_page_table()
    }

    pub fn raw_mm_pointer(&self) -> usize {
        Arc::as_ptr(&self.memory_space) as usize
    }

    pub fn do_clone(self: &Arc<Self>, flags: CloneFlags) -> Arc<Self> {
        let tid = alloc_tid();
        let trap_context = SyncUnsafeCell::new(*self.trap_context_mut());
        let state = SpinNoIrqLock::new(self.state());

        let leader;
        let is_leader;
        let parent;
        let children;
        let thread_group;
        let cwd;
        let itimers;
        let robust;
        let shm_ids;
        let pgid;
        let sig_handlers = if flags.contains(CloneFlags::SIGHAND) {
            self.sig_handlers.clone()
        } else {
            new_shared(self.with_sig_handlers(|handlers| handlers.clone()))
        };
        if flags.contains(CloneFlags::THREAD) {
            is_leader = false;
            leader = Some(Arc::downgrade(self));
            parent = self.parent.clone();
            children = self.children.clone();
            thread_group = self.thread_group.clone();
            itimers = self.itimers.clone();
            cwd = self.cwd.clone();
            robust = self.robust.clone();
            shm_ids = self.shm_ids.clone();
            pgid = self.pgid.clone();
        } else {
            is_leader = true;
            leader = None;
            parent = new_shared(Some(Arc::downgrade(self)));
            children = new_shared(BTreeMap::new());
            thread_group = new_shared(ThreadGroup::new());
            itimers = new_shared([ITimer::ZERO; 3]);
            cwd = new_shared(self.cwd());
            robust = new_shared(RobustListHead::default());
            shm_ids = new_shared(BTreeMap::clone(&self.shm_ids.lock()));
            for (_, shm_id) in shm_ids.lock().iter() {
                SHARED_MEMORY_MANAGER.attach(*shm_id, tid.0);
            }
            pgid = new_shared(self.pgid());
        }

        let memory_space;
        if flags.contains(CloneFlags::VM) {
            memory_space = self.memory_space.clone();
        } else {
            memory_space =
                new_shared(self.with_mut_memory_space(|m| MemorySpace::from_user_lazily(m)));
            // TODO: avoid flushing global entries like kernel mappings
            unsafe { sfence_vma_all() };
        }

        let fd_table = if flags.contains(CloneFlags::FILES) {
            self.fd_table.clone()
        } else {
            new_shared(self.fd_table.lock().clone())
        };

        let new = Arc::new(Self {
            tid,
            leader,
            is_leader,
            cwd,
            state,
            parent,
            children,
            exit_code: AtomicI32::new(0),
            trap_context,
            memory_space,
            waker: SyncUnsafeCell::new(None),
            thread_group,
            fd_table,
            sig_pending: SpinNoIrqLock::new(SigPending::new()),
            // A child created via fork(2) inherits a copy of its parent's signal mask;
            sig_mask: SyncUnsafeCell::new(self.sig_mask_ref().clone()),
            sig_handlers,
            sig_stack: SyncUnsafeCell::new(None),
            time_stat: SyncUnsafeCell::new(TaskTimeStat::new()),
            sig_ucontext_ptr: AtomicUsize::new(0),
            itimers,
            robust,
            tid_address: SyncUnsafeCell::new(TidAddress::new()),
            cpus_allowed: SyncUnsafeCell::new(CpuMask::CPU_ALL),
            // After a fork(2), the child inherits the attached shared memory segments.
            shm_ids,
            pgid,
        });

        if !flags.contains(CloneFlags::THREAD) {
            self.add_child(new.clone());
        }
        new.with_mut_thread_group(|tg| tg.push(new.clone()));

        if new.is_leader() {
            PROCESS_GROUP_MANAGER.add_process(new.pgid(), &new);
        }

        TASK_MANAGER.add(&new);
        new
    }

    pub fn do_execve(
        self: &Arc<Self>,
        elf_file: Arc<dyn File>,
        elf_data: &[u8],
        argv: Vec<String>,
        envp: Vec<String>,
    ) {
        log::debug!("[Task::do_execve] parsing elf");
        let mut memory_space = MemorySpace::new_user();
        let (mut entry, mut auxv) = memory_space.parse_and_map_elf(elf_file.clone(), elf_data);

        let elf = xmas_elf::ElfFile::new(elf_data).unwrap();
        if let Some(interp_entry_point) = memory_space.load_dl_interp_if_needed(&elf) {
            auxv.push(AuxHeader::new(AT_BASE, DL_INTERP_OFFSET));
            entry = interp_entry_point;
        } else {
            auxv.push(AuxHeader::new(AT_BASE, 0));
        }

        // NOTE: should do termination before switching page table, so that other
        // threads will trap in by page fault and be handled by `do_exit`
        log::debug!("[Task::do_execve] terminating all threads except the leader");
        let pid = self.with_thread_group(|tg| {
            let mut pid = 0;
            for t in tg.iter() {
                if !t.is_leader() {
                    t.set_terminated();
                } else {
                    pid = t.tid();
                }
            }
            pid
        });

        log::debug!("[Task::do_execve] changing memory space");
        // NOTE: need to switch to new page table first before dropping old page table,
        // otherwise, there will be a vacuum period without page table which will cause
        // random errors in smp situation
        unsafe { memory_space.switch_page_table() };
        self.with_mut_memory_space(|m| *m = memory_space);

        // alloc stack, and push argv, envp and auxv
        log::debug!("[Task::do_execve] allocing stack");
        let sp_init = self.with_mut_memory_space(|m| m.alloc_stack_lazily(USER_STACK_SIZE));

        let (sp, argc, argv, envp) = within_sum(|| init_stack(sp_init, argv, envp, auxv));

        // alloc heap
        self.with_mut_memory_space(|m| m.alloc_heap_lazily());

        // close fd on exec
        self.with_mut_fd_table(|table| table.do_close_on_exec());

        // init trap context
        self.trap_context_mut()
            .init_user(sp, entry, argc, argv, envp);

        // Any alternate signal stack is not preserved
        *self.sig_stack() = None;

        // During an execve, the dispositions of handled signals are reset
        // to the default; the dispositions of ignored signals are left unchanged
        self.with_mut_sig_handlers(|handlers| handlers.reset_user_defined());

        // After an execve(2), all attached shared memory segments are detached from the
        // process.
        self.with_mut_shm_ids(|ids| {
            for (_, shm_id) in ids.iter() {
                SHARED_MEMORY_MANAGER.detach(*shm_id, pid);
            }
            *ids = BTreeMap::new();
        });
    }

    // NOTE: After all of the threads in a thread group is terminated, the parent
    // process of the thread group is sent a SIGCHLD (or other termination) signal.
    // WARN: do not call this function directly if a task should be terminated,
    // instead, call `set_terminated`
    pub fn do_exit(self: &Arc<Self>) {
        log::info!("thread {} do exit", self.tid());
        if self.tid() == INIT_PROC_PID {
            sbi_rt::legacy::shutdown();
        }

        if let Some(address) = self.tid_address_ref().clear_child_tid {
            log::info!("[do_exit] clear_child_tid: {:x}", address);
            UserWritePtr::from(address)
                .write(self, 0)
                .expect("tid address write error");
            let key = FutexHashKey::Shared {
                paddr: VirtAddr::from(address).to_paddr(),
            };
            let _ = futex_manager().wake(&key, 1);
            let key = FutexHashKey::Private {
                mm: self.raw_mm_pointer(),
                vaddr: address.into(),
            };
            let _ = futex_manager().wake(&key, 1);
        }

        let mut tg = self.thread_group.lock();

        if (!self.leader().is_terminated())
            || (self.is_leader && tg.len() > 1)
            || (!self.is_leader && tg.len() > 2)
        {
            if !self.is_leader() {
                // NOTE: leader will be removed by parent calling `sys_wait4`
                tg.remove(self);
                TASK_MANAGER.remove(self.tid());
            }
            return;
        }

        if self.is_leader() {
            assert!(tg.len() == 1);
        } else {
            assert!(tg.len() == 2);
            // NOTE: leader will be removed by parent calling `sys_wait4`
            tg.remove(self);
            TASK_MANAGER.remove(self.tid());
        }

        // exit the process, e.g. reparent all children, and send SIGCHLD to parent
        log::info!("[Task::do_exit] exit the whole process");

        log::debug!("[Task::do_exit] reparent children to init");
        debug_assert_ne!(self.tid(), INIT_PROC_PID);
        self.with_mut_children(|children| {
            if children.is_empty() {
                return;
            }
            let init_proc = TASK_MANAGER.init_proc();
            for c in children.values() {
                log::debug!(
                    "[Task::do_eixt] reparent child process pid {} to init",
                    c.pid()
                );
                if c.is_zombie() {
                    // NOTE: self has not called wait to clear zombie children, we need to notify
                    // init to clear these zombie children.
                    init_proc.receive_siginfo(
                        SigInfo {
                            sig: Sig::SIGCHLD,
                            code: SigInfo::CLD_EXITED,
                            details: SigDetails::None,
                        },
                        false,
                    )
                }
                *c.parent.lock() = Some(Arc::downgrade(&init_proc));
            }
            init_proc.children.lock().extend(children.clone());
            children.clear();
        });

        // NOTE: leader will be removed by parent calling `sys_wait4`
        if let Some(parent) = self.parent() {
            let parent = parent.upgrade().unwrap();
            parent.receive_siginfo(
                SigInfo {
                    sig: Sig::SIGCHLD,
                    code: SigInfo::CLD_EXITED,
                    details: SigDetails::None,
                },
                false,
            );
        }

        // Upon _exit(2), all attached shared memory segments are detached from the
        // process.
        self.with_shm_ids(|ids| {
            for (_, shm_id) in ids.iter() {
                SHARED_MEMORY_MANAGER.detach(*shm_id, self.pid());
            }
        });

        // TODO: drop most resources here instead of wait4 function parent
        // called

        if self.is_leader() {
            self.set_zombie();
        } else {
            self.leader().set_zombie();
        }
        // When the task is not leader, which means its is not a process, it
        // will get dropped when hart leaves this task.
    }

    /// The dirfd argument is used in conjunction with the pathname argument as
    /// follows:
    /// + If the pathname given in pathname is absolute, then dirfd is ignored.
    /// + If the pathname given in pathname is relative and dirfd is the special
    ///   value AT_FDCWD, then pathname is interpreted relative to the current
    ///   working directory of the calling process (like open()).
    /// + If the pathname given in pathname is relative, then it is interpreted
    ///   relative to the directory referred to by the file descriptor dirfd
    ///   (rather than relative to the current working directory of the calling
    ///   process, as is done by open() for a relative pathname).  In this case,
    ///   dirfd must be a directory that was opened for reading (O_RDONLY) or
    ///   using the O_PATH flag.
    pub fn at_helper(&self, fd: AtFd, path: &str, flags: OpenFlags) -> SysResult<Arc<dyn Dentry>> {
        log::info!("[at_helper] fd: {fd}, path: {path}");
        let path = if is_absolute_path(path) {
            Path::new(sys_root_dentry(), sys_root_dentry(), path)
        } else {
            match fd {
                AtFd::FdCwd => {
                    log::info!("[at_helper] cwd: {}", self.cwd().path());
                    Path::new(sys_root_dentry(), self.cwd(), path)
                }
                AtFd::Normal(fd) => {
                    let file = self.with_fd_table(|table| table.get_file(fd))?;
                    Path::new(sys_root_dentry(), file.dentry(), path)
                }
            }
        };
        let dentry = path.walk()?;
        if flags.contains(OpenFlags::O_NOFOLLOW) {
            Ok(dentry)
        } else {
            self.resolve_dentry(dentry)
        }
    }

    fn resolve_dentry(&self, dentry: Arc<dyn Dentry>) -> SysResult<Arc<dyn Dentry>> {
        const MAX_RESOLVE_LINK_DEPTH: usize = 40;
        let mut dentry_it = dentry;
        for _ in 0..MAX_RESOLVE_LINK_DEPTH {
            if dentry_it.is_negetive() {
                return Ok(dentry_it);
            }
            match dentry_it.inode()?.itype() {
                InodeType::SymLink => {
                    let path = block_on(async { dentry_it.open()?.readlink_string().await })?;
                    let path = if is_absolute_path(&path) {
                        Path::new(sys_root_dentry(), sys_root_dentry(), &path)
                    } else {
                        Path::new(sys_root_dentry(), dentry_it.parent().unwrap(), &path)
                    };
                    let new_dentry = path.walk()?;
                    dentry_it = new_dentry;
                }
                _ => return Ok(dentry_it),
            }
        }
        Err(SysError::ELOOP)
    }

    /// Given a path, absolute or relative, will find.
    pub fn resolve_path(&self, path: &str) -> SysResult<Arc<dyn Dentry>> {
        let dentry = self.at_helper(AtFd::FdCwd, path, OpenFlags::empty())?;
        self.resolve_dentry(dentry)
    }

    /// Given a path, absolute or relative, will find.
    pub fn resolve_path_nofollow(&self, path: &str) -> SysResult<Arc<dyn Dentry>> {
        self.at_helper(AtFd::FdCwd, path, OpenFlags::O_NOFOLLOW)
    }
}

/// Hold a group of threads which belongs to the same process.
pub struct ThreadGroup {
    members: BTreeMap<Tid, Weak<Task>>,
}

impl ThreadGroup {
    pub fn new() -> Self {
        Self {
            members: BTreeMap::new(),
        }
    }

    pub fn len(&self) -> usize {
        self.members.len()
    }

    pub fn push(&mut self, task: Arc<Task>) {
        self.members.insert(task.tid(), Arc::downgrade(&task));
    }

    pub fn remove(&mut self, task: &Task) {
        self.members.remove(&task.tid());
    }

    pub fn iter(&self) -> impl Iterator<Item = Arc<Task>> + '_ {
        self.members.values().map(|t| t.upgrade().unwrap())
    }
}<|MERGE_RESOLUTION|>--- conflicted
+++ resolved
@@ -124,13 +124,6 @@
     cpus_allowed: SyncUnsafeCell<CpuMask>,
     /// Process group ID of the task.
     pgid: Shared<PGid>,
-<<<<<<< HEAD
-=======
-    /// ELF file the task executes.
-    elf: SyncUnsafeCell<Arc<dyn File>>,
-    /// Command-line arguments for the task.
-    args: SyncUnsafeCell<Vec<String>>,
->>>>>>> 84587d19
 }
 
 impl core::fmt::Debug for Task {
