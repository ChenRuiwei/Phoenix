--- conflicted
+++ resolved
@@ -10,20 +10,12 @@
     task::Waker,
 };
 
-<<<<<<< HEAD
-use arch::memory::sfence_vma_all;
-use config::{mm::USER_STACK_SIZE, process::INIT_PROC_PID};
-use driver::shutdown;
-use futex::Futexes;
-use memory::VirtAddr;
-=======
 use arch::{memory::sfence_vma_all, time::get_time_us};
 use config::{
     mm::{DL_INTERP_OFFSET, USER_STACK_SIZE},
     process::INIT_PROC_PID,
 };
 use memory::{vaddr_to_paddr, VirtAddr};
->>>>>>> 225f8afa
 use signal::{
     action::{SigHandlers, SigPending},
     siginfo::{SigDetails, SigInfo},
