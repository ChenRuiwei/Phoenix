use alloc::{
    collections::BTreeMap,
    string::String,
    sync::{Arc, Weak},
    vec::Vec,
};
use core::{
    cell::SyncUnsafeCell,
    sync::atomic::{AtomicI32, AtomicUsize, Ordering},
    task::Waker,
};

use arch::memory::sfence_vma_all;
use config::{mm::USER_STACK_SIZE, process::INIT_PROC_PID};
use futex::Futexes;
use memory::VirtAddr;
use signal::{
    action::{SigHandlers, SigPending},
    siginfo::{SigDetails, SigInfo},
    signal_stack::SignalStack,
    sigset::{Sig, SigSet},
};
use sync::mutex::SpinNoIrqLock;
use time::stat::TaskTimeStat;
use vfs::{fd_table::FdTable, sys_root_dentry};
use vfs_core::Dentry;

use super::{
    resource::CpuMask,
    signal::ITimer,
    tid::{Pid, Tid, TidHandle},
};
use crate::{
<<<<<<< HEAD
    mm::{memory_space::init_stack, MemorySpace, UserWritePtr},
    processor::env::SumGuard,
=======
    mm::{
        memory_space::{self, init_stack},
        MemorySpace,
    },
    processor::env::{within_sum, SumGuard},
>>>>>>> e71fa0a1
    syscall,
    task::{
        manager::TASK_MANAGER,
        schedule,
        tid::{alloc_tid, TidAddress},
    },
    trap::TrapContext,
};

type Shared<T> = Arc<SpinNoIrqLock<T>>;

fn new_shared<T>(data: T) -> Shared<T> {
    Arc::new(SpinNoIrqLock::new(data))
}

/// User task control block, a.k.a. process control block.
///
/// We treat processes and threads as tasks, consistent with the approach
/// adopted by Linux. A process is a task that is the leader of a `ThreadGroup`.
pub struct Task {
    // Immutable
    /// Tid of the task.
    tid: TidHandle,
    /// A weak reference to the leader. `None` if self is leader.
    leader: Option<Weak<Task>>,
    /// Whether the task is the leader.
    is_leader: bool,

    // Mutable
    /// Whether this task is a zombie. Locked because of other task may operate
    /// this state, e.g. execve will kill other tasks.
    state: SpinNoIrqLock<TaskState>,
    /// The process's address space
    memory_space: Shared<MemorySpace>,
    /// Parent process
    parent: Shared<Option<Weak<Task>>>,
    /// Children processes
    // NOTE: Arc<Task> can only be hold by `Hart`, `UserTaskFuture` and parent `Task`. Unused task
    // will be automatically dropped by previous two structs. However, it should be treated with
    // great care to drop task in `children`.
    children: Shared<BTreeMap<Tid, Arc<Task>>>,
    /// Exit code of the current process
    exit_code: AtomicI32,
    ///
    trap_context: SyncUnsafeCell<TrapContext>,
    ///
    waker: SyncUnsafeCell<Option<Waker>>,
    ///
    thread_group: Shared<ThreadGroup>,
    /// Fd table
    fd_table: Shared<FdTable>,
    /// Current working directory dentry.
    cwd: Shared<Arc<dyn Dentry>>,
    /// received signals
    sig_pending: SpinNoIrqLock<SigPending>,
    /// 存储了对每个信号的处理方法。
    sig_handlers: SyncUnsafeCell<SigHandlers>,
    /// 信号掩码用于标识哪些信号被阻塞，不应该被该进程处理。
    /// 这是进程级别的持续性设置，通常用于防止进程在关键操作期间被中断.
    /// 注意与信号处理时期的临时掩码做区别
    sig_mask: SyncUnsafeCell<SigSet>,
    /// User can set `sig_stack` by `sys_signalstack`.
    sig_stack: SyncUnsafeCell<Option<SignalStack>>,
    sig_ucontext_ptr: AtomicUsize,
    time_stat: SyncUnsafeCell<TaskTimeStat>,
    itimers: Shared<[ITimer; 3]>,
    futexes: Shared<Futexes>,
    ///
    tid_address: SyncUnsafeCell<TidAddress>,
    cpus_allowed: SyncUnsafeCell<CpuMask>,
}

impl core::fmt::Debug for Task {
    fn fmt(&self, f: &mut core::fmt::Formatter<'_>) -> core::fmt::Result {
        f.debug_struct("Task").field("tid", &self.tid()).finish()
    }
}

impl Drop for Task {
    fn drop(&mut self) {
        log::info!("task {} died!", self.tid());
    }
}

#[derive(Debug, PartialEq, Eq, Clone, Copy)]
pub enum TaskState {
    Running,
    Zombie,
}

macro_rules! with_ {
    ($name:ident, $ty:ty) => {
        paste::paste! {
            pub fn [<with_ $name>]<T>(&self, f: impl FnOnce(&$ty) -> T) -> T {
                // TODO: let logging more specific
                log::trace!("with_something");
                f(& self.$name.lock())
            }
            pub fn [<with_mut_ $name>]<T>(&self, f: impl FnOnce(&mut $ty) -> T) -> T {
                log::trace!("with_mut_something");
                f(&mut self.$name.lock())
            }
        }
    };
}

impl Task {
    // TODO: this function is not clear, may be replaced with exec
    pub fn spawn_from_elf(elf_data: &[u8]) {
        let (memory_space, user_sp_top, entry_point, _auxv) = MemorySpace::from_elf(elf_data);

        let trap_context = TrapContext::new(entry_point, user_sp_top);
        let task = Arc::new(Self {
            tid: alloc_tid(),
            leader: None,
            is_leader: true,
            state: SpinNoIrqLock::new(TaskState::Running),
            parent: new_shared(None),
            children: new_shared(BTreeMap::new()),
            exit_code: AtomicI32::new(0),
            trap_context: SyncUnsafeCell::new(trap_context),
            memory_space: new_shared(memory_space),
            waker: SyncUnsafeCell::new(None),
            thread_group: new_shared(ThreadGroup::new()),
            fd_table: new_shared(FdTable::new()),
            cwd: new_shared(sys_root_dentry()),
            sig_pending: SpinNoIrqLock::new(SigPending::new()),
            sig_mask: SyncUnsafeCell::new(SigSet::empty()),
            sig_handlers: SyncUnsafeCell::new(SigHandlers::new()),
            sig_stack: SyncUnsafeCell::new(None),
            time_stat: SyncUnsafeCell::new(TaskTimeStat::new()),
            sig_ucontext_ptr: AtomicUsize::new(0),
            itimers: new_shared([
                ITimer::new_real(),
                ITimer::new_virtual(),
                ITimer::new_prof(),
            ]),
            futexes: new_shared(Futexes::new()),
            tid_address: SyncUnsafeCell::new(TidAddress::new()),
            cpus_allowed: SyncUnsafeCell::new(CpuMask::CPU_ALL),
        });
        task.thread_group.lock().push(task.clone());

        TASK_MANAGER.add(&task);
        log::debug!("create a new process, pid {}", task.tid());
        schedule::spawn_user_task(task);
    }

    pub fn parent(&self) -> Option<Weak<Self>> {
        self.parent.lock().clone()
    }

    pub fn children(&self) -> BTreeMap<Tid, Arc<Self>> {
        self.children.lock().clone()
    }

    fn state(&self) -> TaskState {
        *self.state.lock()
    }

    pub fn add_child(&self, child: Arc<Task>) {
        log::debug!("[Task::add_child] add a new child tid {}", child.tid());
        self.children
            .lock()
            .try_insert(child.tid(), child)
            .expect("try add child with a duplicate tid");
    }

    pub fn remove_child(&self, tid: Tid) {
        self.children.lock().remove(&tid);
    }

    /// the task is a process or a thread
    pub fn is_leader(&self) -> bool {
        self.is_leader
    }

    pub fn leader(self: &Arc<Self>) -> Arc<Self> {
        if self.is_leader() {
            self.clone()
        } else {
            self.leader.as_ref().cloned().unwrap().upgrade().unwrap()
        }
    }

    /// Pid means tgid.
    pub fn pid(self: &Arc<Self>) -> Pid {
        self.leader().tid()
    }

    pub fn tid(&self) -> Tid {
        self.tid.0
    }

    pub fn ppid(&self) -> Pid {
        self.parent()
            .expect("Call ppid without a parent")
            .upgrade()
            .unwrap()
            .pid()
    }

    pub fn exit_code(&self) -> i32 {
        self.exit_code.load(Ordering::Relaxed)
    }

    pub fn set_exit_code(&self, exit_code: i32) {
        self.exit_code.store(exit_code, Ordering::Relaxed);
    }

    /// Get the mutable ref of `TrapContext`.
    pub fn trap_context_mut(&self) -> &mut TrapContext {
        unsafe { &mut *self.trap_context.get() }
    }

    /// Set waker for this thread
    pub fn set_waker(&self, waker: Waker) {
        unsafe {
            (*self.waker.get()) = Some(waker);
        }
    }

    pub fn set_zombie(&self) {
        *self.state.lock() = TaskState::Zombie
    }

    pub fn is_zombie(&self) -> bool {
        *self.state.lock() == TaskState::Zombie
    }

    pub fn cwd(&self) -> Arc<dyn Dentry> {
        self.cwd.lock().clone()
    }

    pub fn set_cwd(&self, dentry: Arc<dyn Dentry>) {
        *self.cwd.lock() = dentry;
    }

    pub fn sig_handlers(&self) -> &mut SigHandlers {
        unsafe { &mut *self.sig_handlers.get() }
    }

    pub fn sig_mask(&self) -> &mut SigSet {
        unsafe { &mut *self.sig_mask.get() }
    }

    /// important: new mask can't block SIGKILL or SIGSTOP
    pub fn sig_mask_replace(&self, new: &mut SigSet) -> SigSet {
        new.remove(SigSet::SIGSTOP | SigSet::SIGKILL);
        let old = unsafe { *self.sig_mask.get() };
        unsafe { *self.sig_mask.get() = *new };
        old
    }

    pub fn signal_stack(&self) -> &mut Option<SignalStack> {
        unsafe { &mut *self.sig_stack.get() }
    }

    #[inline]
    pub fn sig_ucontext_ptr(&self) -> usize {
        self.sig_ucontext_ptr.load(Ordering::Relaxed)
    }

    #[inline]
    pub fn set_sig_ucontext_ptr(&self, ptr: usize) {
        self.sig_ucontext_ptr.store(ptr, Ordering::Relaxed)
    }

    pub fn time_stat(&self) -> &mut TaskTimeStat {
        unsafe { &mut *self.time_stat.get() }
    }

    pub fn tid_address_mut(&self) -> &mut TidAddress {
        unsafe { &mut *self.tid_address.get() }
    }

    pub fn tid_address(&self) -> &TidAddress {
        unsafe { &*self.tid_address.get() }
    }

    pub fn cpus_allowed(&self) -> &mut CpuMask {
        unsafe { &mut *self.cpus_allowed.get() }
    }

    pub unsafe fn switch_page_table(&self) {
        self.memory_space.lock().switch_page_table()
    }

    // TODO:
    pub fn do_clone(
        self: &Arc<Self>,
        flags: syscall::CloneFlags,
        stack: Option<VirtAddr>,
        chilren_tid_ptr: usize,
    ) -> Arc<Self> {
        use syscall::CloneFlags;
        let tid = alloc_tid();

        let mut trap_context = SyncUnsafeCell::new(*self.trap_context_mut());
        let state = SpinNoIrqLock::new(self.state());

        let leader;
        let is_leader;
        let parent;
        let children;
        let thread_group;
        let cwd;
        let itimers;
        let fd_table;
        let futexes;
        if flags.contains(CloneFlags::THREAD) {
            is_leader = false;
            leader = Some(Arc::downgrade(self));
            parent = self.parent.clone();
            children = self.children.clone();
            thread_group = self.thread_group.clone();
            itimers = self.itimers.clone();
            cwd = self.cwd.clone();
            // TODO: close on exec flag support
            fd_table = self.fd_table.clone();
            futexes = self.futexes.clone();
        } else {
            is_leader = true;
            leader = None;
            parent = new_shared(Some(Arc::downgrade(self)));
            children = new_shared(BTreeMap::new());
            thread_group = new_shared(ThreadGroup::new());
            itimers = new_shared([
                ITimer::new_real(),
                ITimer::new_virtual(),
                ITimer::new_prof(),
            ]);
            cwd = new_shared(self.cwd());
            fd_table = new_shared(self.fd_table.lock().clone());
            futexes = new_shared(Futexes::new());
        }

        let memory_space;
        if flags.contains(CloneFlags::VM) {
            memory_space = self.memory_space.clone();
        } else {
            memory_space =
                new_shared(self.with_mut_memory_space(|m| MemorySpace::from_user_lazily(m)));
            // TODO: avoid flushing global entries like kernel mappings
            unsafe { sfence_vma_all() };
        }

        if let Some(sp) = stack {
            trap_context.get_mut().set_user_sp(sp.bits());
        }
        let tid_address = if flags.contains(CloneFlags::CHILD_CLEARTID) {
            log::warn!("CloneFlags::CHILD_CLEARTID");
            SyncUnsafeCell::new(TidAddress {
                set_child_tid: None,
                clear_child_tid: Some(chilren_tid_ptr),
            })
        } else {
            SyncUnsafeCell::new(TidAddress::new())
        };

        let new = Arc::new(Self {
            tid,
            leader,
            is_leader,
            cwd,
            state,
            parent,
            children,
            exit_code: AtomicI32::new(0),
            trap_context,
            memory_space,
            waker: SyncUnsafeCell::new(None),
            thread_group,
            fd_table,
            sig_pending: SpinNoIrqLock::new(SigPending::new()),
            sig_mask: SyncUnsafeCell::new(SigSet::empty()),
            sig_handlers: SyncUnsafeCell::new(SigHandlers::new()),
            sig_stack: SyncUnsafeCell::new(None),
            time_stat: SyncUnsafeCell::new(TaskTimeStat::new()),
            sig_ucontext_ptr: AtomicUsize::new(0),
            itimers,
            futexes,
            tid_address,
            cpus_allowed: SyncUnsafeCell::new(CpuMask::CPU_ALL),
        });

        if !flags.contains(CloneFlags::THREAD) {
            self.add_child(new.clone());
        }
        new.with_mut_thread_group(|tg| tg.push(new.clone()));

        if flags.contains(CloneFlags::CHILD_SETTID) {
            log::warn!("CloneFlags::CHILD_SETTID");
            UserWritePtr::from_usize(chilren_tid_ptr)
                .write(self, new.tid())
                .expect("CloneFlags::CHILD_SETTID error");
        }

        TASK_MANAGER.add(&new);
        new
    }

    // TODO: figure out what should be reserved across this syscall
    // TODO: support CLOSE_ON_EXEC flag may be
    pub fn do_execve(&self, elf_data: &[u8], argv: Vec<String>, envp: Vec<String>) {
        log::debug!("[Task::do_execve] parsing elf");
        let mut memory_space = MemorySpace::new_user();
        let (entry, auxv) = memory_space.parse_and_map_elf(elf_data);

        // NOTE: should do termination before switching page table, so that other
        // threads will trap in by page fault and be handled by `do_exit`
        log::debug!("[Task::do_execve] terminating all threads except the leader");
        self.with_thread_group(|tg| {
            for t in tg.iter() {
                if !t.is_leader() {
                    t.set_zombie();
                }
            }
        });

        log::debug!("[Task::do_execve] changing memory space");
        // NOTE: need to switch to new page table first before dropping old page table,
        // otherwise, there will be a vacuum period without page table which will cause
        // random errors in smp situation
        unsafe { memory_space.switch_page_table() };
        self.with_mut_memory_space(|m| *m = memory_space);

        // alloc stack, and push argv, envp and auxv
        log::debug!("[Task::do_execve] allocing stack");
        let sp_init = self.with_mut_memory_space(|m| m.alloc_stack(USER_STACK_SIZE));

<<<<<<< HEAD
        let _guard = SumGuard::new();
        let (sp, argc, argv, envp) = init_stack(sp_init, argv, envp, auxv);
=======
        let (sp, argc, argv, envp) = within_sum(|| init_stack(sp_init, argv, envp, auxv));
>>>>>>> e71fa0a1

        // alloc heap
        self.with_mut_memory_space(|m| m.alloc_heap_lazily());

        // close fd on exec
        self.with_mut_fd_table(|table| table.close_on_exec());

        // init trap context
        self.trap_context_mut()
            .init_user(sp, entry, argc, argv, envp);
    }

    // NOTE: After all of the threads in a thread group is terminated, the parent
    // process of the thread group is sent a SIGCHLD (or other termination) signal.
    // WARN: do not call this function directly if a task should be terminated,
    // instead, call `set_zombie`
    // TODO:
    pub fn do_exit(self: &Arc<Self>) {
        log::info!("thread {} do exit", self.tid());
        assert_ne!(
            self.tid(),
            INIT_PROC_PID,
            "initproc die!!!, sepc {:#x}",
            self.trap_context_mut().sepc
        );

        log::debug!("[Task::do_exit] set children to be zombie and reparent them to init");
        debug_assert_ne!(self.tid(), INIT_PROC_PID);
        self.with_mut_children(|children| {
            if children.is_empty() {
                return;
            }
            let init_proc = TASK_MANAGER.init_proc();
            for c in children.values() {
                c.set_zombie();
                *c.parent.lock() = Some(Arc::downgrade(&init_proc));
            }
            init_proc.children.lock().extend(children.clone());
        });

        if let Some(address) = self.tid_address().clear_child_tid {
            log::info!("[do_exit] clear_child_tid: {}", address);
            UserWritePtr::from_usize(address)
                .write(self, 0)
                .expect("tid address write error");
            self.with_mut_futexes(|futexes| futexes.wake(address as u32, 1));
        }

        // NOTE: leader will be removed by parent calling `sys_wait4`
        if !self.is_leader() {
            self.with_mut_thread_group(|tg| tg.remove(self));
            TASK_MANAGER.remove(self.tid())
        } else {
            if let Some(parent) = self.parent() {
                let parent = parent.upgrade().unwrap();
                parent.receive_siginfo(
                    SigInfo {
                        sig: Sig::SIGCHLD,
                        code: SigInfo::CLD_EXITED,
                        details: SigDetails::CHLD {
                            pid: self.pid(),
                            status: self.exit_code(),
                            utime: self.time_stat().user_time(),
                            stime: self.time_stat().sys_time(),
                        },
                    },
                    false,
                );
            }
        }
    }

    with_!(fd_table, FdTable);
    with_!(children, BTreeMap<Tid, Arc<Task>>);
    with_!(memory_space, MemorySpace);
    with_!(thread_group, ThreadGroup);
    with_!(sig_pending, SigPending);
    with_!(itimers, [ITimer; 3]);
    with_!(futexes, Futexes);
}

/// Hold a group of threads which belongs to the same process.
pub struct ThreadGroup {
    members: BTreeMap<Tid, Weak<Task>>,
}

impl ThreadGroup {
    pub fn new() -> Self {
        Self {
            members: BTreeMap::new(),
        }
    }

    pub fn push(&mut self, task: Arc<Task>) {
        self.members.insert(task.tid(), Arc::downgrade(&task));
    }

    pub fn remove(&mut self, task: &Task) {
        self.members.remove(&task.tid());
    }

    pub fn iter(&self) -> impl Iterator<Item = Arc<Task>> + '_ {
        self.members.values().map(|t| t.upgrade().unwrap())
    }
}<|MERGE_RESOLUTION|>--- conflicted
+++ resolved
@@ -31,16 +31,8 @@
     tid::{Pid, Tid, TidHandle},
 };
 use crate::{
-<<<<<<< HEAD
     mm::{memory_space::init_stack, MemorySpace, UserWritePtr},
-    processor::env::SumGuard,
-=======
-    mm::{
-        memory_space::{self, init_stack},
-        MemorySpace,
-    },
     processor::env::{within_sum, SumGuard},
->>>>>>> e71fa0a1
     syscall,
     task::{
         manager::TASK_MANAGER,
@@ -472,12 +464,7 @@
         log::debug!("[Task::do_execve] allocing stack");
         let sp_init = self.with_mut_memory_space(|m| m.alloc_stack(USER_STACK_SIZE));
 
-<<<<<<< HEAD
-        let _guard = SumGuard::new();
-        let (sp, argc, argv, envp) = init_stack(sp_init, argv, envp, auxv);
-=======
         let (sp, argc, argv, envp) = within_sum(|| init_stack(sp_init, argv, envp, auxv));
->>>>>>> e71fa0a1
 
         // alloc heap
         self.with_mut_memory_space(|m| m.alloc_heap_lazily());
