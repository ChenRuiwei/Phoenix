use alloc::sync::Arc;
use core::{
    future::{Future, Pending},
    intrinsics::size_of,
    pin::Pin,
    task::{Context, Poll},
    time::Duration,
};

use arch::time::get_time_duration;
use signal::*;
use systype::SysResult;
use time::timeval::ITimerVal;

use super::Task;
use crate::{mm::UserWritePtr, processor::hart::current_task_ref, task::task::TaskState};

#[derive(Clone, Copy, Default)]
#[repr(C)]
pub struct SigAction {
    /// sa_handler specifies the action to be associated with signum and can be
    /// one of the following:
    /// 1. SIG_DFL for the default action
    /// 2. SIG_IGN to ignore this signal
    /// 3. A pointer to a signal handling function. This function receives the
    ///    signal number as its only argument.
    pub sa_handler: usize,
    pub sa_flags: SigActionFlag,
    pub restorer: usize,
    /// sa_mask specifies a mask of signals which should be blocked during
    /// execution of the signal handler.
    pub sa_mask: SigSet,
}
pub const SIG_DFL: usize = 0;
pub const SIG_IGN: usize = 1;

impl From<Action> for SigAction {
    fn from(action: Action) -> Self {
        let sa_handler = match action.atype {
            ActionType::Ignore => SIG_IGN,
            ActionType::Kill | ActionType::Stop | ActionType::Cont => SIG_DFL,
            ActionType::User { entry } => entry.into(),
        };
        Self {
            sa_handler,
            sa_flags: action.flags,
            restorer: 0,
            sa_mask: action.mask,
        }
    }
}

impl Task {
    /// A signal may be process-directed or thread-directed
    /// A process-directed signal is targeted at a thread group and is
    /// delivered to an arbitrarily selected thread from among those that are
    /// not blocking the signal
    /// A thread-directed signal is targeted at
    /// (i.e., delivered to) a specific thread.
    pub fn receive_siginfo(&self, si: SigInfo, thread_directed: bool) {
        match thread_directed {
            false => {
                debug_assert!(self.is_leader());
                self.with_mut_thread_group(|tg| {
                    // The thread group will prioritize selecting a thread that has not blocked the
                    // signal. If all threads have blocked the signal, a random thread will be
                    // selected to receive the signal
                    let mut signal_delivered = false;
                    for task in tg.iter() {
                        if task.sig_mask_ref().contain_signal(si.sig) {
                            continue;
                        }
                        task.recv(si);
                        signal_delivered = true;
                        break;
                    }
                    if !signal_delivered {
                        let task = tg.iter().next().unwrap();
                        task.recv(si);
                    }
                })
            }
            true => self.recv(si),
        }
    }
    fn recv(&self, si: SigInfo) {
        log::info!(
            "[Task::recv] tid {} recv {si:?} {:?}",
            self.tid(),
            self.with_sig_handlers(|h| h.get(si.sig))
        );
        self.with_mut_sig_pending(|pending| {
            pending.add(si);
            if self.is_interruptable() && pending.should_wake.contain_signal(si.sig) {
                log::info!("[Task::recv] tid {} has been woken", { self.tid() });
                self.wake();
            }
        });
    }

    pub fn set_wake_up_signal(&self, except: SigSet) {
        debug_assert!(self.is_interruptable());
        self.with_mut_sig_pending(|pending| pending.should_wake = except)
    }

    fn notify_parent(self: &Arc<Self>, code: i32, signum: Sig) {
        let parent = self.parent().unwrap().upgrade().unwrap();
        if !parent
            .with_sig_handlers(|handlers| handlers.get(Sig::SIGCHLD))
            .flags
            .contains(SigActionFlag::SA_NOCLDSTOP)
        {
            parent.receive_siginfo(
                SigInfo {
                    sig: Sig::SIGCHLD,
                    code,
                    details: SigDetails::CHLD {
                        pid: self.pid(),
                        status: signum.raw() as i32 & 0x7F,
                        utime: self.time_stat().user_time(),
                        stime: self.time_stat().sys_time(),
                    },
                },
                false,
            );
        }
    }
}

extern "C" {
    fn sigreturn_trampoline();
}

/// Signal dispositions and actions are process-wide: if an unhandled signal is
/// delivered to a thread, then it will affect (terminate, stop, continue, be
/// ignored in) all members of the thread group.
pub fn do_signal(task: &Arc<Task>, mut intr: bool) -> SysResult<()> {
    let old_mask = *task.sig_mask();
    let cx = task.trap_context_mut();
<<<<<<< HEAD
    loop {
        if let Some(si) = task.with_mut_sig_pending(|pending| pending.dequeue_signal(&old_mask)) {
            let action = task.with_sig_handlers(|handlers| handlers.get(si.sig));
            log::info!("[do signal] Handlering signal: {:?} {:?}", si, action);
            if intr && action.flags.contains(SigActionFlag::SA_RESTART) {
                cx.sepc -= 4;
                cx.restore_last_user_a0();
                log::info!("[do_signal] restart syscall");
                intr = false;
            }
            match action.atype {
                ActionType::Ignore => {}
                ActionType::Kill => terminate(task, si.sig),
                ActionType::Stop => stop(task, si.sig),
                ActionType::Cont => cont(task, si.sig),
                ActionType::User { entry } => {
                    // The signal being delivered is also added to the signal mask, unless
                    // SA_NODEFER was specified when registering the handler.
                    if !action.flags.contains(SigActionFlag::SA_NODEFER) {
                        task.sig_mask().add_signal(si.sig)
                    };
                    // 信号定义中可能包含了在处理该信号时需要阻塞的其他信号集。
                    // 这些信息定义在Action的mask字段
                    *task.sig_mask() |= action.mask;
                    cx.user_fx.encounter_signal();
                    let signal_stack = task.sig_stack().take();
                    let sp = match signal_stack {
                        Some(s) => {
                            log::error!("[sigstack] use user defined signal stack. Unimplemented");
                            s.get_stack_top()
                        }
                        None => {
                            // 如果进程未定义专门的信号栈，
                            // 用户自定义的信号处理函数将使用进程的普通栈空间，
                            // 即和其他普通函数相同的栈。这个栈通常就是进程的主栈，
                            // 也就是在进程启动时由操作系统自动分配的栈。
                            cx.user_x[2]
                        }
                    };
                    // extend the signal_stack
                    // 在栈上压入一个UContext，存储trap frame里的寄存器信息
                    let mut new_sp = sp - size_of::<UContext>();
                    let ucontext_ptr: UserWritePtr<UContext> = new_sp.into();
                    // TODO: should increase the size of the signal_stack? It seams umi doesn't do
                    // that
                    let ucontext = UContext {
                        uc_flags: 0,
                        uc_link: 0,
                        uc_sigmask: old_mask,
                        uc_stack: signal_stack.unwrap_or_default(),
                        uc_mcontext: MContext {
                            sepc: cx.sepc,
                            user_x: cx.user_x,
                        },
                    };
                    log::trace!("[save_context_into_sigstack] ucontext_ptr: {ucontext_ptr:?}");
                    ucontext_ptr.write(&task, ucontext)?;
                    task.set_sig_ucontext_ptr(new_sp);
                    // user defined void (*sa_handler)(int);
                    cx.user_x[10] = si.sig.raw();
                    // if sa_flags contains SA_SIGINFO, It means user defined function is
                    // void (*sa_sigaction)(int, siginfo_t *, void *ucontext); which two more
                    // parameters
                    // FIXME: `SigInfo` and `UContext` may not be the exact struct in C, which will
                    // cause a random bug that sometimes user will trap into kernel because of
                    // accessing kernel addrress
                    if action.flags.contains(SigActionFlag::SA_SIGINFO) {
                        // log::error!("[SA_SIGINFO] set ucontext {ucontext:?}");
                        // a2
                        cx.user_x[12] = new_sp;
                        #[derive(Default, Copy, Clone)]
                        #[repr(C)]
                        pub struct LinuxSigInfo {
                            pub si_signo: i32,
                            pub si_errno: i32,
                            pub si_code: i32,
                            pub _pad: [i32; 29],
                            _align: [u64; 0],
                        }
                        let mut siginfo_v = LinuxSigInfo::default();
                        siginfo_v.si_signo = si.sig.raw() as _;
                        siginfo_v.si_code = si.code;
                        new_sp -= size_of::<LinuxSigInfo>();
                        let siginfo_ptr: UserWritePtr<LinuxSigInfo> = new_sp.into();
                        siginfo_ptr.write(&task, siginfo_v)?;
                        cx.user_x[11] = new_sp;
=======

    while let Some(si) = task.with_mut_sig_pending(|pending| pending.dequeue_signal(&old_mask)) {
        let action = task.with_sig_handlers(|handlers| handlers.get(si.sig));
        log::warn!("[do signal] Handlering signal: {:?} {:?}", si, action);
        if intr && action.flags.contains(SigActionFlag::SA_RESTART) {
            cx.sepc -= 4;
            cx.restore_last_user_a0();
            log::warn!("[do_signal] restart syscall");
            intr = false;
        }
        match action.atype {
            ActionType::Ignore => {}
            ActionType::Kill => terminate(task, si.sig),
            ActionType::Stop => stop(task, si.sig),
            ActionType::Cont => cont(task, si.sig),
            ActionType::User { entry } => {
                // The signal being delivered is also added to the signal mask, unless
                // SA_NODEFER was specified when registering the handler.
                if !action.flags.contains(SigActionFlag::SA_NODEFER) {
                    task.sig_mask().add_signal(si.sig)
                };
                // 信号定义中可能包含了在处理该信号时需要阻塞的其他信号集。
                // 这些信息定义在Action的mask字段
                *task.sig_mask() |= action.mask;
                cx.user_fx.encounter_signal();
                let signal_stack = task.sig_stack().take();
                let sp = match signal_stack {
                    Some(s) => {
                        log::error!("[sigstack] use user defined signal stack. Unimplemented");
                        s.get_stack_top()
                    }
                    None => {
                        // 如果进程未定义专门的信号栈，
                        // 用户自定义的信号处理函数将使用进程的普通栈空间，
                        // 即和其他普通函数相同的栈。这个栈通常就是进程的主栈，
                        // 也就是在进程启动时由操作系统自动分配的栈。
                        cx.user_x[2]
                    }
                };
                // extend the signal_stack
                // 在栈上压入一个UContext，存储trap frame里的寄存器信息
                let mut new_sp = sp - size_of::<UContext>();
                let ucontext_ptr: UserWritePtr<UContext> = new_sp.into();
                // TODO: should increase the size of the signal_stack? It seams umi doesn't do
                // that
                let mut ucontext = UContext {
                    uc_flags: 0,
                    uc_link: 0,
                    uc_sigmask: old_mask,
                    uc_stack: signal_stack.unwrap_or_default(),
                    uc_mcontext: MContext {
                        user_x: cx.user_x,
                        fpstate: [0; 66],
                    },
                };
                ucontext.uc_mcontext.user_x[0] = cx.sepc;
                log::trace!("[save_context_into_sigstack] ucontext_ptr: {ucontext_ptr:?}");
                ucontext_ptr.write(&task, ucontext)?;
                task.set_sig_ucontext_ptr(new_sp);
                // user defined void (*sa_handler)(int);
                cx.user_x[10] = si.sig.raw();
                // if sa_flags contains SA_SIGINFO, It means user defined function is
                // void (*sa_sigaction)(int, siginfo_t *, void *ucontext); which two more
                // parameters
                // FIXME: `SigInfo` and `UContext` may not be the exact struct in C, which will
                // cause a random bug that sometimes user will trap into kernel because of
                // accessing kernel addrress
                if action.flags.contains(SigActionFlag::SA_SIGINFO) {
                    // log::error!("[SA_SIGINFO] set ucontext {ucontext:?}");
                    // a2
                    cx.user_x[12] = new_sp;
                    #[derive(Default, Copy, Clone)]
                    #[repr(C)]
                    pub struct LinuxSigInfo {
                        pub si_signo: i32,
                        pub si_errno: i32,
                        pub si_code: i32,
                        pub _pad: [i32; 29],
                        _align: [u64; 0],
>>>>>>> 94490b73
                    }
                    let mut siginfo_v = LinuxSigInfo::default();
                    siginfo_v.si_signo = si.sig.raw() as _;
                    siginfo_v.si_code = si.code;
                    new_sp -= size_of::<LinuxSigInfo>();
                    let siginfo_ptr: UserWritePtr<LinuxSigInfo> = new_sp.into();
                    siginfo_ptr.write(&task, siginfo_v)?;
                    cx.user_x[11] = new_sp;
                }
                cx.sepc = entry;
                // ra (when the sigaction set by user finished,it will return to
                // sigreturn_trampoline, which calls sys_sigreturn)
                cx.user_x[1] = sigreturn_trampoline as usize;
                // sp (it will be used later by sys_sigreturn to restore ucontext)
                cx.user_x[2] = new_sp;
                cx.user_x[4] = ucontext.uc_mcontext.user_x[4];
                cx.user_x[3] = ucontext.uc_mcontext.user_x[3];
                // log::error!("{:#x}", new_sp);
                break;
            }
        }
    }
    Ok(())
}

/// terminate the process
fn terminate(task: &Arc<Task>, sig: Sig) {
    // exit all the memers of a thread group
    task.with_thread_group(|tg| {
        for t in tg.iter() {
            t.set_zombie();
        }
    });
    // 将信号放入低7位 (第8位是core dump标志,在gdb调试崩溃程序中用到)
    task.set_exit_code(sig.raw() as i32 & 0x7F);
}
fn stop(task: &Arc<Task>, sig: Sig) {
    log::warn!("[do_signal] task stopped!");
    task.with_mut_thread_group(|tg| {
        for t in tg.iter() {
            t.set_stopped();
            t.set_wake_up_signal(SigSet::SIGCONT);
        }
    });
    task.notify_parent(SigInfo::CLD_STOPPED, sig);
}
/// continue the process if it is currently stopped
fn cont(task: &Arc<Task>, sig: Sig) {
    log::warn!("[do_signal] task continue");
    task.with_mut_thread_group(|tg| {
        for t in tg.iter() {
            t.set_running();
            t.wake();
        }
    });
    task.notify_parent(SigInfo::CLD_CONTINUED, sig);
}

/// A process has only one of each of the three types of timers.
pub struct ITimer {
    interval: Duration,
    next_expire: Duration,
    now: fn() -> Duration,
    activated: bool,
    sig: Sig,
}

impl ITimer {
    // pub const ITIMER_REAL: i32 = 0;
    // pub const ITIMER_VIRTUAL: i32 = 1;
    // pub const ITIMER_PROF: i32 = 2;

    /// This timer counts down in real (i.e., wall clock) time.  At each
    /// expiration, a SIGALRM signal is generated.
    pub fn new_real() -> Self {
        Self {
            interval: Duration::ZERO,
            next_expire: Duration::ZERO,
            now: get_time_duration,
            activated: false,
            sig: Sig::SIGALRM,
        }
    }

    /// This timer counts down against the user-mode CPU time consumed by the
    /// process.  (The measurement includes CPU time  consumed by all threads in
    /// the process.)  At each expiration, a SIGVTALRM signal is generated.
    pub fn new_virtual() -> Self {
        Self {
            interval: Duration::ZERO,
            next_expire: Duration::ZERO,
            now: || current_task_ref().get_process_utime(),
            activated: false,
            sig: Sig::SIGVTALRM,
        }
    }

    /// This  timer  counts down against the total (i.e., both user and system)
    /// CPU time consumed by the process.  (The measurement includes CPU time
    /// consumed by all threads in the process.)  At each expiration, a SIGPROF
    /// signal is generated.
    /// In conjunction with ITIMER_VIRTUAL, this timer
    /// can be used to profile user and system CPU time consumed by the process.
    pub fn new_prof() -> Self {
        Self {
            interval: Duration::ZERO,
            next_expire: Duration::ZERO,
            now: || current_task_ref().get_process_cputime(),
            activated: false,
            sig: Sig::SIGPROF,
        }
    }

    pub fn update(&mut self) {
        if !self.activated {
            return;
        }
        let now = (self.now)();
        if self.next_expire <= now {
            if self.interval.is_zero() {
                self.activated = false;
            }
            self.next_expire = now + self.interval;
            current_task_ref().receive_siginfo(
                SigInfo {
                    sig: self.sig,
                    // The SI-TIMER value indicates that the signal was triggered by a timer
                    // expiration. This usually refers to POSIX timers set through the
                    // timer_settime() function, rather than traditional UNIX timers set through
                    // setter() or alarm(). Therefore, only set si_code field SI_KERNEL
                    code: SigInfo::KERNEL,
                    details: SigDetails::None,
                },
                false,
            );
        }
    }

    // TODO: It may be something wrong?
    pub fn set(&mut self, new: ITimerVal) -> ITimerVal {
        debug_assert!(new.is_valid());
        let now = (self.now)();
        let old = ITimerVal {
            it_interval: self.interval.into(),
            it_value: if self.next_expire < now {
                Duration::ZERO.into()
            } else {
                (self.next_expire - now).into()
            },
        };
        self.interval = new.it_interval.into();
        self.next_expire = now + new.it_value.into();
        self.activated = new.is_activated();
        old
    }

    pub fn get(&self) -> ITimerVal {
        ITimerVal {
            it_interval: self.interval.into(),
            it_value: (self.next_expire - (self.now)()).into(),
        }
    }
}

impl Task {
    /// this function must be calld by the task which wants to modify itself
    /// because of the `current_task()`.(i.e. it can't be called when a process
    /// wants to modify other process's itimers)
    /// TODO: 加入到全局的TIMER_MANAGER中去管理
    pub fn update_itimers(&self) {
        self.with_mut_itimers(|itimers| itimers.iter_mut().for_each(|itimer| itimer.update()))
    }
}<|MERGE_RESOLUTION|>--- conflicted
+++ resolved
@@ -137,102 +137,14 @@
 pub fn do_signal(task: &Arc<Task>, mut intr: bool) -> SysResult<()> {
     let old_mask = *task.sig_mask();
     let cx = task.trap_context_mut();
-<<<<<<< HEAD
-    loop {
-        if let Some(si) = task.with_mut_sig_pending(|pending| pending.dequeue_signal(&old_mask)) {
-            let action = task.with_sig_handlers(|handlers| handlers.get(si.sig));
-            log::info!("[do signal] Handlering signal: {:?} {:?}", si, action);
-            if intr && action.flags.contains(SigActionFlag::SA_RESTART) {
-                cx.sepc -= 4;
-                cx.restore_last_user_a0();
-                log::info!("[do_signal] restart syscall");
-                intr = false;
-            }
-            match action.atype {
-                ActionType::Ignore => {}
-                ActionType::Kill => terminate(task, si.sig),
-                ActionType::Stop => stop(task, si.sig),
-                ActionType::Cont => cont(task, si.sig),
-                ActionType::User { entry } => {
-                    // The signal being delivered is also added to the signal mask, unless
-                    // SA_NODEFER was specified when registering the handler.
-                    if !action.flags.contains(SigActionFlag::SA_NODEFER) {
-                        task.sig_mask().add_signal(si.sig)
-                    };
-                    // 信号定义中可能包含了在处理该信号时需要阻塞的其他信号集。
-                    // 这些信息定义在Action的mask字段
-                    *task.sig_mask() |= action.mask;
-                    cx.user_fx.encounter_signal();
-                    let signal_stack = task.sig_stack().take();
-                    let sp = match signal_stack {
-                        Some(s) => {
-                            log::error!("[sigstack] use user defined signal stack. Unimplemented");
-                            s.get_stack_top()
-                        }
-                        None => {
-                            // 如果进程未定义专门的信号栈，
-                            // 用户自定义的信号处理函数将使用进程的普通栈空间，
-                            // 即和其他普通函数相同的栈。这个栈通常就是进程的主栈，
-                            // 也就是在进程启动时由操作系统自动分配的栈。
-                            cx.user_x[2]
-                        }
-                    };
-                    // extend the signal_stack
-                    // 在栈上压入一个UContext，存储trap frame里的寄存器信息
-                    let mut new_sp = sp - size_of::<UContext>();
-                    let ucontext_ptr: UserWritePtr<UContext> = new_sp.into();
-                    // TODO: should increase the size of the signal_stack? It seams umi doesn't do
-                    // that
-                    let ucontext = UContext {
-                        uc_flags: 0,
-                        uc_link: 0,
-                        uc_sigmask: old_mask,
-                        uc_stack: signal_stack.unwrap_or_default(),
-                        uc_mcontext: MContext {
-                            sepc: cx.sepc,
-                            user_x: cx.user_x,
-                        },
-                    };
-                    log::trace!("[save_context_into_sigstack] ucontext_ptr: {ucontext_ptr:?}");
-                    ucontext_ptr.write(&task, ucontext)?;
-                    task.set_sig_ucontext_ptr(new_sp);
-                    // user defined void (*sa_handler)(int);
-                    cx.user_x[10] = si.sig.raw();
-                    // if sa_flags contains SA_SIGINFO, It means user defined function is
-                    // void (*sa_sigaction)(int, siginfo_t *, void *ucontext); which two more
-                    // parameters
-                    // FIXME: `SigInfo` and `UContext` may not be the exact struct in C, which will
-                    // cause a random bug that sometimes user will trap into kernel because of
-                    // accessing kernel addrress
-                    if action.flags.contains(SigActionFlag::SA_SIGINFO) {
-                        // log::error!("[SA_SIGINFO] set ucontext {ucontext:?}");
-                        // a2
-                        cx.user_x[12] = new_sp;
-                        #[derive(Default, Copy, Clone)]
-                        #[repr(C)]
-                        pub struct LinuxSigInfo {
-                            pub si_signo: i32,
-                            pub si_errno: i32,
-                            pub si_code: i32,
-                            pub _pad: [i32; 29],
-                            _align: [u64; 0],
-                        }
-                        let mut siginfo_v = LinuxSigInfo::default();
-                        siginfo_v.si_signo = si.sig.raw() as _;
-                        siginfo_v.si_code = si.code;
-                        new_sp -= size_of::<LinuxSigInfo>();
-                        let siginfo_ptr: UserWritePtr<LinuxSigInfo> = new_sp.into();
-                        siginfo_ptr.write(&task, siginfo_v)?;
-                        cx.user_x[11] = new_sp;
-=======
 
     while let Some(si) = task.with_mut_sig_pending(|pending| pending.dequeue_signal(&old_mask)) {
         let action = task.with_sig_handlers(|handlers| handlers.get(si.sig));
-        log::warn!("[do signal] Handlering signal: {:?} {:?}", si, action);
+        log::info!("[do signal] Handlering signal: {:?} {:?}", si, action);
         if intr && action.flags.contains(SigActionFlag::SA_RESTART) {
             cx.sepc -= 4;
             cx.restore_last_user_a0();
-            log::warn!("[do_signal] restart syscall");
+            log::info!("[do_signal] restart syscall");
             intr = false;
         }
         match action.atype {
@@ -304,7 +216,6 @@
                         pub si_code: i32,
                         pub _pad: [i32; 29],
                         _align: [u64; 0],
->>>>>>> 94490b73
                     }
                     let mut siginfo_v = LinuxSigInfo::default();
                     siginfo_v.si_signo = si.sig.raw() as _;
