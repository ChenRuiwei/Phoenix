use alloc::sync::Arc;
use core::alloc::Layout;

use arch::sstatus::{self, Sstatus};
use memory::VirtAddr;
use signal::{
    action::{Action, ActionType},
    signal_stack::{self, MContext, SignalStack, UContext},
    sigset::{Sig, SigSet},
};

use super::Task;
use crate::{
    mm::{Page, UserWritePtr},
    processor::hart::{current_task, current_trap_cx},
    trap::{ctx::UserFloatContext, TrapContext},
};

#[derive(Clone, Copy)]
#[repr(C)]
pub struct SigAction {
    /// sa_handler specifies the action to be associated with signum and can be
    /// one of the following:
    /// 1. SIG_DFL for the default action
    /// 2. SIG_IGN to ignore this signal
    /// 3. A pointer to a signal handling function. This function receives the
    ///    signal number as its only argument.
    pub sa_handler: usize,
    /// sa_mask specifies a mask of signals which should be blocked during
    /// execution of the signal handler.
    pub sa_mask: SigSet,
    pub sa_flags: usize,
}
pub const SIG_DFL: usize = 0;
pub const SIG_IGN: usize = 1;

impl Default for SigAction {
    fn default() -> Self {
        SigAction {
            sa_handler: 0,
            sa_mask: SigSet::empty(),
            sa_flags: Default::default(),
        }
    }
}
impl From<Action> for SigAction {
    fn from(action: Action) -> Self {
        match action.atype {
            ActionType::Ignore => SigAction {
                sa_handler: SIG_IGN,
                ..Default::default()
            },
            ActionType::Kill | ActionType::Stop | ActionType::Cont => SigAction {
                sa_handler: SIG_DFL,
                ..Default::default()
            },
            ActionType::User { entry } => SigAction {
                sa_handler: entry.into(),
                ..Default::default()
            },
        }
    }
}

// pub struct SignalContext {
// pub blocked: SigSet,
// general regs[0..31]
// pub user_x: [usize; 32],
// general float regs
// pub user_fx: UserFloatContext,
// CSR sepc
// pub sepc: usize, // 33
// }
//
// impl SignalContext {
// pub fn new(blocked: SigSet, trap_context: &TrapContext) -> Self {
// let mut sstatus = sstatus::read();
// Self {
// blocked,
// user_x: trap_context.user_x,
// user_fx: trap_context.user_fx,
// sepc: trap_context.sepc,
// }
// }
// }
//
// pub struct SignalTrapoline {
// page: Arc<Page>,
// user_addr: VirtAddr,
// }
//
// impl SignalTrapoline {
// pub fn new(task: Arc<Task>) -> Self{
//
// }
// }
extern "C" {
    fn sigreturn_trampoline();
}

pub fn do_signal() {
    let mut signal = current_task().signal.lock();
    // if there is no signal to be handle, just return
    if signal.pending.is_empty() {
        return;
    }
    let len = signal.pending.queue.len();
    for _ in 0..len {
        let sig = signal.pending.pop().unwrap();
        if !sig.is_kill_or_stop() && signal.blocked.contain_signal(sig) {
            signal.pending.add(sig);
            continue;
        }
        let action = signal.handlers.get(sig).unwrap().clone();
        match action.atype {
            ActionType::Ignore => ignore(sig),
            ActionType::Kill => terminate(sig),
            ActionType::Stop => stop(sig),
            ActionType::Cont => cont(sig),
            ActionType::User { entry } => {
                // 在跳转到用户定义的信号处理程序之前，内核需要保存当前进程的上下文，
                // 包括程序计数器、寄存器状态、栈指针等。此外，当前的信号屏蔽集也需要被保存，
                // 因为信号处理程序可能会被嵌套调用（即一个信号处理程序中可能会触发另一个信号），
                // 所以需要确保每个信号处理程序能恢复到它被调用时的屏蔽集状态
                let old_blocked = signal.blocked;
                // 在执行用户定义的信号处理程序之前，内核会将当前处理的信号添加到信号屏蔽集中。
                // 这样做是为了防止在处理该信号的过程中，相同的信号再次中断
                signal.blocked.add_signal(sig);
                // 信号定义中可能包含了在处理该信号时需要阻塞的其他信号集。
                // 这些信息定义在Action的mask字段
                signal.blocked |= action.mask;
                let ucontext_ptr = save_context_into_sigstack(old_blocked);
                // 用户自定义的sa_handler的参数，void myhandler(int signo,siginfo_t *si,void
                // *ucontext); TODO:实现siginfo
                // a0
                current_trap_cx().user_x[10] = sig.raw();
                // a2
                current_trap_cx().user_x[12] = ucontext_ptr;
                current_trap_cx().sepc = entry;
                // ra (when the sigaction set by user finished,if user forgets to call
                // sys_sigretrun, it will return to sigreturn_trampoline, which
                // calls sys_sigreturn)
                current_trap_cx().user_x[1] = sigreturn_trampoline as usize;
                // sp (it will be used later by sys_sigreturn)
                current_trap_cx().user_x[2] = ucontext_ptr;
            }
        }
    }
}

fn ignore(sig: Sig) {
    log::debug!("ignore this sig {}", sig);
}
fn terminate(sig: Sig) {
    log::info!("terminate this sig {}", sig);
}
fn stop(sig: Sig) {
    log::info!("stop this sig {}", sig);
}
fn cont(sig: Sig) {
    log::info!("cont this sig {}", sig);
}

<<<<<<< HEAD
fn save_signal_handler_context(old_blocked: SigSet) {
    current_trap_cx().user_fx.encounter_signal();
=======
fn save_context_into_sigstack(old_blocked: SigSet) -> usize {
    let trap_context = current_trap_cx();
    trap_context.user_fx.encounter_signal();
    let signal_stack = current_task().get_signal_stack().take();
    let stack_top = match signal_stack {
        Some(s) => s.get_stack_top(),
        None => current_trap_cx().kernel_sp,
    };
    // extend the signal_stack
    let pad_ucontext = Layout::new::<UContext>().pad_to_align().size();
    let ucontext_ptr = UserWritePtr::<UContext>::from(stack_top - pad_ucontext);
    // TODO: should increase the size of the signal_stack? It seams umi doesn't do
    // that
    let mut ucontext = UContext {
        uc_link: 0,
        uc_sigmask: old_blocked,
        uc_stack: signal_stack.unwrap_or_default(),
        uc_mcontext: MContext {
            sepc: trap_context.sepc,
            user_x: trap_context.user_x,
        },
    };
    let ptr = ucontext_ptr.as_usize();
    ucontext_ptr.write(current_task(), ucontext);
    ptr
>>>>>>> 8e51c1fe
}<|MERGE_RESOLUTION|>--- conflicted
+++ resolved
@@ -161,10 +161,6 @@
     log::info!("cont this sig {}", sig);
 }
 
-<<<<<<< HEAD
-fn save_signal_handler_context(old_blocked: SigSet) {
-    current_trap_cx().user_fx.encounter_signal();
-=======
 fn save_context_into_sigstack(old_blocked: SigSet) -> usize {
     let trap_context = current_trap_cx();
     trap_context.user_fx.encounter_signal();
@@ -190,5 +186,4 @@
     let ptr = ucontext_ptr.as_usize();
     ucontext_ptr.write(current_task(), ucontext);
     ptr
->>>>>>> 8e51c1fe
 }