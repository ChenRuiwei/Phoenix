use alloc::sync::Arc;
use core::{
    alloc::Layout,
    future::Future,
    pin::Pin,
    task::{Context, Poll},
};

use arch::time::get_time_ms;
use signal::{
    action::{Action, ActionType},
    signal_stack::{MContext, UContext},
    sigset::{Sig, SigSet},
};
use systype::SysResult;

use super::Task;
use crate::{mm::UserWritePtr, processor::hart::current_task};

#[derive(Clone, Copy)]
#[repr(C)]
pub struct SigAction {
    /// sa_handler specifies the action to be associated with signum and can be
    /// one of the following:
    /// 1. SIG_DFL for the default action
    /// 2. SIG_IGN to ignore this signal
    /// 3. A pointer to a signal handling function. This function receives the
    ///    signal number as its only argument.
    pub sa_handler: usize,
    /// sa_mask specifies a mask of signals which should be blocked during
    /// execution of the signal handler.
    pub sa_mask: SigSet,
    pub sa_flags: usize,
}
pub const SIG_DFL: usize = 0;
pub const SIG_IGN: usize = 1;

impl Default for SigAction {
    fn default() -> Self {
        SigAction {
            sa_handler: 0,
            sa_mask: SigSet::empty(),
            sa_flags: Default::default(),
        }
    }
}
impl From<Action> for SigAction {
    fn from(action: Action) -> Self {
        match action.atype {
            ActionType::Ignore => SigAction {
                sa_handler: SIG_IGN,
                ..Default::default()
            },
            ActionType::Kill | ActionType::Stop | ActionType::Cont => SigAction {
                sa_handler: SIG_DFL,
                ..Default::default()
            },
            ActionType::User { entry } => SigAction {
                sa_handler: entry.into(),
                ..Default::default()
            },
        }
    }
}

// pub struct SignalContext {
// pub blocked: SigSet,
// general regs[0..31]
// pub user_x: [usize; 32],
// general float regs
// pub user_fx: UserFloatContext,
// CSR sepc
// pub sepc: usize, // 33
// }
//
// impl SignalContext {
// pub fn new(blocked: SigSet, trap_context: &TrapContext) -> Self {
// let mut sstatus = sstatus::read();
// Self {
// blocked,
// user_x: trap_context.user_x,
// user_fx: trap_context.user_fx,
// sepc: trap_context.sepc,
// }
// }
// }
//
// pub struct SignalTrapoline {
// page: Arc<Page>,
// user_addr: VirtAddr,
// }
//
// impl SignalTrapoline {
// pub fn new(task: Arc<Task>) -> Self{
//
// }
// }
extern "C" {
    fn sigreturn_trampoline();
}

<<<<<<< HEAD
pub fn do_signal() {
    current_task().with_mut_signal(|signal| {
        // if there is no signal to be handle, just return
        if signal.pending.is_empty() {
            return;
        }
        let len = signal.pending.queue.len();
        for _ in 0..len {
            let sig = signal.pending.pop().unwrap();
            if !sig.is_kill_or_stop() && signal.blocked.contain_signal(sig) {
                signal.pending.add(sig);
                continue;
            }
            let action = signal.handlers.get(sig).unwrap().clone();
            match action.atype {
                ActionType::Ignore => ignore(sig),
                ActionType::Kill => terminate(sig),
                ActionType::Stop => stop(sig),
                ActionType::Cont => cont(sig),
                ActionType::User { entry } => {
                    // 在跳转到用户定义的信号处理程序之前，内核需要保存当前进程的上下文，
                    // 包括程序计数器、寄存器状态、栈指针等。此外，当前的信号屏蔽集也需要被保存，
                    // 因为信号处理程序可能会被嵌套调用（即一个信号处理程序中可能会触发另一个信号），
                    // 所以需要确保每个信号处理程序能恢复到它被调用时的屏蔽集状态
                    let old_blocked = signal.blocked;
                    // 在执行用户定义的信号处理程序之前，内核会将当前处理的信号添加到信号屏蔽集中。
                    // 这样做是为了防止在处理该信号的过程中，相同的信号再次中断
                    signal.blocked.add_signal(sig);
                    // 信号定义中可能包含了在处理该信号时需要阻塞的其他信号集。
                    // 这些信息定义在Action的mask字段
                    signal.blocked |= action.mask;
                    let ucontext_ptr = save_context_into_sigstack(old_blocked);
                    let trap_cx = current_trap_cx();
                    // 用户自定义的sa_handler的参数，void myhandler(int signo,siginfo_t *si,void
                    // *ucontext); TODO:实现siginfo
                    // a0
                    trap_cx.user_x[10] = sig.raw();
                    // a2
                    trap_cx.user_x[12] = ucontext_ptr;
                    trap_cx.sepc = entry;
                    // ra (when the sigaction set by user finished,if user forgets to call
                    // sys_sigreturn, it will return to sigreturn_trampoline, which
                    // calls sys_sigreturn)
                    trap_cx.user_x[1] = sigreturn_trampoline as usize;
                    // sp (it will be used later by sys_sigreturn)
                    trap_cx.user_x[2] = ucontext_ptr;
                }
            }
        }
    });
=======
pub fn do_signal() -> SysResult<()> {
    let task = current_task();
    let trap_context = task.trap_context_mut();
    let mut signal = task.signal.lock();
    // if there is no signal to be handle, just return
    if signal.pending.is_empty() {
        return Ok(());
    }
    let len = signal.pending.queue.len();
    for _ in 0..len {
        let sig = signal.pending.pop().unwrap();
        if !sig.is_kill_or_stop() && signal.blocked.contain_signal(sig) {
            signal.pending.add(sig);
            continue;
        }
        let action = signal.handlers.get(sig).unwrap().clone();
        match action.atype {
            ActionType::Ignore => ignore(sig),
            ActionType::Kill => terminate(sig),
            ActionType::Stop => stop(sig),
            ActionType::Cont => cont(sig),
            ActionType::User { entry } => {
                // 在跳转到用户定义的信号处理程序之前，内核需要保存当前进程的上下文，
                // 包括程序计数器、寄存器状态、栈指针等。此外，当前的信号屏蔽集也需要被保存，
                // 因为信号处理程序可能会被嵌套调用（即一个信号处理程序中可能会触发另一个信号），
                // 所以需要确保每个信号处理程序能恢复到它被调用时的屏蔽集状态
                let old_blocked = signal.blocked;
                // 在执行用户定义的信号处理程序之前，内核会将当前处理的信号添加到信号屏蔽集中。
                // 这样做是为了防止在处理该信号的过程中，相同的信号再次中断
                signal.blocked.add_signal(sig);
                // 信号定义中可能包含了在处理该信号时需要阻塞的其他信号集。
                // 这些信息定义在Action的mask字段
                signal.blocked |= action.mask;
                let ucontext_ptr = save_context_into_sigstack(old_blocked)?;
                // 用户自定义的sa_handler的参数，void myhandler(int signo,siginfo_t *si,void
                // *ucontext); TODO:实现siginfo
                // a0
                trap_context.user_x[10] = sig.raw();
                // a2
                trap_context.user_x[12] = ucontext_ptr;
                trap_context.sepc = entry;
                // ra (when the sigaction set by user finished,if user forgets to call
                // sys_sigreturn, it will return to sigreturn_trampoline, which
                // calls sys_sigreturn)
                trap_context.user_x[1] = sigreturn_trampoline as usize;
                // sp (it will be used later by sys_sigreturn)
                trap_context.user_x[2] = ucontext_ptr;
            }
        }
    }
    Ok(())
>>>>>>> 36fbfee2
}

fn ignore(sig: Sig) {
    log::debug!("Recevie signal {}. Action: ignore", sig);
}
fn terminate(sig: Sig) {
    log::info!("Recevie signal {}. Action: terminate", sig);
}
fn stop(sig: Sig) {
    log::info!("Recevie signal {}. Action: stop", sig);
}
fn cont(sig: Sig) {
    log::info!("Recevie signal {}. Action: continue", sig);
}

fn save_context_into_sigstack(old_blocked: SigSet) -> SysResult<usize> {
    let task = current_task();
    let trap_context = task.trap_context_mut();
    trap_context.user_fx.encounter_signal();
    let signal_stack = task.signal_stack().take();
    let stack_top = match signal_stack {
        Some(s) => s.get_stack_top(),
        None => trap_context.kernel_sp,
    };
    // extend the signal_stack
    let pad_ucontext = Layout::new::<UContext>().pad_to_align().size();
    let ucontext_ptr = UserWritePtr::<UContext>::from(stack_top - pad_ucontext);
    // TODO: should increase the size of the signal_stack? It seams umi doesn't do
    // that
    let ucontext = UContext {
        uc_link: 0,
        uc_sigmask: old_blocked,
        uc_stack: signal_stack.unwrap_or_default(),
        uc_mcontext: MContext {
            sepc: trap_context.sepc,
            user_x: trap_context.user_x,
        },
    };
    let ptr = ucontext_ptr.as_usize();
    ucontext_ptr.write(task, ucontext)?;
    Ok(ptr)
}

pub struct WaitHandlableSignal(pub &'static Arc<Task>);

impl Future for WaitHandlableSignal {
    type Output = usize;
<<<<<<< HEAD
    fn poll(self: Pin<&mut Self>, cx: &mut Context) -> Poll<Self::Output> {
        self.0.with_mut_signal(|signal| -> Poll<Self::Output> {
            match signal.pending.has_signal_to_handle(signal.blocked) {
                true => Poll::Ready(get_time_ms()),
                false => Poll::Pending,
            }
        })
=======
    fn poll(self: Pin<&mut Self>, _cx: &mut Context) -> Poll<Self::Output> {
        let signal = self.0.signal.lock();
        match signal.pending.has_signal_to_handle(signal.blocked) {
            true => Poll::Ready(get_time_ms()),
            false => Poll::Pending,
        }
>>>>>>> 36fbfee2
    }
}<|MERGE_RESOLUTION|>--- conflicted
+++ resolved
@@ -63,48 +63,16 @@
     }
 }
 
-// pub struct SignalContext {
-// pub blocked: SigSet,
-// general regs[0..31]
-// pub user_x: [usize; 32],
-// general float regs
-// pub user_fx: UserFloatContext,
-// CSR sepc
-// pub sepc: usize, // 33
-// }
-//
-// impl SignalContext {
-// pub fn new(blocked: SigSet, trap_context: &TrapContext) -> Self {
-// let mut sstatus = sstatus::read();
-// Self {
-// blocked,
-// user_x: trap_context.user_x,
-// user_fx: trap_context.user_fx,
-// sepc: trap_context.sepc,
-// }
-// }
-// }
-//
-// pub struct SignalTrapoline {
-// page: Arc<Page>,
-// user_addr: VirtAddr,
-// }
-//
-// impl SignalTrapoline {
-// pub fn new(task: Arc<Task>) -> Self{
-//
-// }
-// }
 extern "C" {
     fn sigreturn_trampoline();
 }
 
-<<<<<<< HEAD
-pub fn do_signal() {
-    current_task().with_mut_signal(|signal| {
+pub fn do_signal() -> SysResult<()> {
+    let task = current_task();
+    task.with_mut_signal(|signal| -> SysResult<()> {
         // if there is no signal to be handle, just return
         if signal.pending.is_empty() {
-            return;
+            return Ok(());
         }
         let len = signal.pending.queue.len();
         for _ in 0..len {
@@ -131,8 +99,8 @@
                     // 信号定义中可能包含了在处理该信号时需要阻塞的其他信号集。
                     // 这些信息定义在Action的mask字段
                     signal.blocked |= action.mask;
-                    let ucontext_ptr = save_context_into_sigstack(old_blocked);
-                    let trap_cx = current_trap_cx();
+                    let ucontext_ptr = save_context_into_sigstack(old_blocked)?;
+                    let trap_cx = task.trap_context_mut();
                     // 用户自定义的sa_handler的参数，void myhandler(int signo,siginfo_t *si,void
                     // *ucontext); TODO:实现siginfo
                     // a0
@@ -149,60 +117,8 @@
                 }
             }
         }
-    });
-=======
-pub fn do_signal() -> SysResult<()> {
-    let task = current_task();
-    let trap_context = task.trap_context_mut();
-    let mut signal = task.signal.lock();
-    // if there is no signal to be handle, just return
-    if signal.pending.is_empty() {
-        return Ok(());
-    }
-    let len = signal.pending.queue.len();
-    for _ in 0..len {
-        let sig = signal.pending.pop().unwrap();
-        if !sig.is_kill_or_stop() && signal.blocked.contain_signal(sig) {
-            signal.pending.add(sig);
-            continue;
-        }
-        let action = signal.handlers.get(sig).unwrap().clone();
-        match action.atype {
-            ActionType::Ignore => ignore(sig),
-            ActionType::Kill => terminate(sig),
-            ActionType::Stop => stop(sig),
-            ActionType::Cont => cont(sig),
-            ActionType::User { entry } => {
-                // 在跳转到用户定义的信号处理程序之前，内核需要保存当前进程的上下文，
-                // 包括程序计数器、寄存器状态、栈指针等。此外，当前的信号屏蔽集也需要被保存，
-                // 因为信号处理程序可能会被嵌套调用（即一个信号处理程序中可能会触发另一个信号），
-                // 所以需要确保每个信号处理程序能恢复到它被调用时的屏蔽集状态
-                let old_blocked = signal.blocked;
-                // 在执行用户定义的信号处理程序之前，内核会将当前处理的信号添加到信号屏蔽集中。
-                // 这样做是为了防止在处理该信号的过程中，相同的信号再次中断
-                signal.blocked.add_signal(sig);
-                // 信号定义中可能包含了在处理该信号时需要阻塞的其他信号集。
-                // 这些信息定义在Action的mask字段
-                signal.blocked |= action.mask;
-                let ucontext_ptr = save_context_into_sigstack(old_blocked)?;
-                // 用户自定义的sa_handler的参数，void myhandler(int signo,siginfo_t *si,void
-                // *ucontext); TODO:实现siginfo
-                // a0
-                trap_context.user_x[10] = sig.raw();
-                // a2
-                trap_context.user_x[12] = ucontext_ptr;
-                trap_context.sepc = entry;
-                // ra (when the sigaction set by user finished,if user forgets to call
-                // sys_sigreturn, it will return to sigreturn_trampoline, which
-                // calls sys_sigreturn)
-                trap_context.user_x[1] = sigreturn_trampoline as usize;
-                // sp (it will be used later by sys_sigreturn)
-                trap_context.user_x[2] = ucontext_ptr;
-            }
-        }
-    }
-    Ok(())
->>>>>>> 36fbfee2
+        Ok(())
+    })
 }
 
 fn ignore(sig: Sig) {
@@ -250,21 +166,12 @@
 
 impl Future for WaitHandlableSignal {
     type Output = usize;
-<<<<<<< HEAD
-    fn poll(self: Pin<&mut Self>, cx: &mut Context) -> Poll<Self::Output> {
+    fn poll(self: Pin<&mut Self>, _cx: &mut Context) -> Poll<Self::Output> {
         self.0.with_mut_signal(|signal| -> Poll<Self::Output> {
             match signal.pending.has_signal_to_handle(signal.blocked) {
                 true => Poll::Ready(get_time_ms()),
                 false => Poll::Pending,
             }
         })
-=======
-    fn poll(self: Pin<&mut Self>, _cx: &mut Context) -> Poll<Self::Output> {
-        let signal = self.0.signal.lock();
-        match signal.pending.has_signal_to_handle(signal.blocked) {
-            true => Poll::Ready(get_time_ms()),
-            false => Poll::Pending,
-        }
->>>>>>> 36fbfee2
     }
 }