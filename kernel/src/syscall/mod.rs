//! Implementation of syscalls

mod consts;
mod fs;
mod misc;
mod mm;
mod process;
mod signal;
mod time;

use core::panic;

use ::signal::sigset::SigSet;
<<<<<<< HEAD
use ::time::{timeval::TimeVal, tms::TMS};
use consts::*;
=======
use ::time::{timespec::TimeSpec, timeval::TimeVal, tms::TMS};
>>>>>>> 24f6385a
use fs::*;
use log::error;
use misc::*;
use mm::*;
pub use process::CloneFlags;
use process::*;
use signal::*;
use systype::SyscallResult;
use time::*;

use crate::{
    mm::{UserReadPtr, UserWritePtr},
    processor::{
        env::SumGuard,
        hart::{current_task, current_trap_cx},
    },
<<<<<<< HEAD
=======
    syscall::{
        misc::UtsName,
        signal::{sys_sigaction, sys_sigreturn},
        time::{sys_gettimeofday, sys_nanosleep, sys_times},
    },
    task::signal::SigAction,
>>>>>>> 24f6385a
};

#[cfg(feature = "strace")]
pub const STRACE_COLOR_CODE: u8 = 35; // Purple

/// Syscall trace
#[cfg(feature = "strace")]
#[macro_export]
macro_rules! strace {
    ($fmt: literal $(, $($arg: tt)+)?) => {
        use $crate::{
            processor::{local_hart, current_task}
        };
        $crate::impls::print_in_color(
            format_args!(concat!("[SYSCALL][{},{}] ", $fmt, "\n"),
            local_hart().hart_id(),
            current_task().pid()
            $(, $($arg)+)?),
            $crate::syscall::STRACE_COLOR_CODE);
    }
}
#[cfg(not(feature = "strace"))]
#[macro_export]
macro_rules! strace {
    ($fmt:literal $(, $($arg:tt)+)?) => {};
}

macro_rules! sys_handler {
    ($handler: ident, $args: tt) => {
        {
            strace!(
                "{}, args: {:?}, sepc: {:#x}",
                stringify!($handler),
                $args,
                crate::processor::current_trap_cx().sepc
            );
            $handler$args
        }
    };
    ($handler: ident, $args: tt, $await: tt) => {
        {
            strace!(
                "{}, args: {:?}, sepc: {:#x}",
                stringify!($handler),
                $args,
                crate::processor::current_trap_cx().sepc
            );
            $handler$args.$await
        }
    };
}

/// Handle syscall exception with `syscall_id` and other arguments.
pub async fn syscall(syscall_id: usize, args: [usize; 6]) -> SyscallResult {
    match syscall_id {
        // Process
        SYSCALL_EXIT => sys_handler!(sys_exit, (args[0] as i32)),
        SYSCALL_EXIT_GROUP => sys_handler!(sys_exit_group, (args[0] as i32)),
        SYSCALL_EXECVE => sys_handler!(
            sys_execve,
            (
                UserReadPtr::<u8>::from(args[0]),
                UserReadPtr::<usize>::from(args[1]),
                UserReadPtr::<usize>::from(args[2]),
            )
        ),
        SYSCALL_SCHED_YIELD => sys_handler!(sys_sched_yield, (), await),
        SYSCALL_CLONE => sys_handler!(sys_clone, (args[0], args[1], args[2], args[3], args[4])),
        SYSCALL_WAIT4 => sys_handler!(
            sys_wait4,
            (
                args[0] as i32,
                UserWritePtr::<i32>::from(args[1]),
                args[2] as i32,
                args[3]
            ), await
        ),
        // Memory

        // File system
        SYSCALL_WRITE => {
            sys_handler!(sys_write, (args[0], UserReadPtr::<u8>::from(args[1]), args[2]), await)
        }
        // Signal
        SYSCALL_RT_SIGPROCMASK => {
            sys_handler!(
                sys_sigprocmask,
                (
                    args[0],
                    UserReadPtr::<SigSet>::from(args[1]),
                    UserWritePtr::<SigSet>::from(args[2]),
                )
            )
        }
<<<<<<< HEAD
        // Time
        SYSCALL_GETTIMEOFDAY => sys_handler!(
=======
        SYSCALL_RT_SIGACTION => sys_handler!(
            sys_sigaction,
            (
                args[0],
                UserReadPtr::<SigAction>::from(args[1]),
                UserWritePtr::<SigAction>::from(args[2])
            )
        ),
        SYSCALL_RT_SIGRETURN => sys_handler!(sys_sigreturn, ()),
        SYSCALL_GET_TIMEOFDAY => sys_handler!(
>>>>>>> 24f6385a
            sys_gettimeofday,
            (UserWritePtr::<TimeVal>::from(args[0]), args[1])
        ),
        SYSCALL_TIMES => sys_handler!(sys_times, (UserWritePtr::<TMS>::from(args[0]))),
<<<<<<< HEAD
        // Miscellaneous
        SYSCALL_UNAME => sys_handler!(sys_uname, (UserWritePtr::<UtsName>::from(args[0]))),
=======
        SYSCALL_NANOSLEEP => sys_handler!(
            sys_nanosleep,
            (
                UserReadPtr::<TimeSpec>::from(args[1]),
                UserWritePtr::<TimeSpec>::from(args[2])
            ),
            await
        ),
>>>>>>> 24f6385a
        _ => {
            error!("Unsupported syscall_id: {}", syscall_id);
            Ok(0)
        }
    }
}<|MERGE_RESOLUTION|>--- conflicted
+++ resolved
@@ -11,12 +11,8 @@
 use core::panic;
 
 use ::signal::sigset::SigSet;
-<<<<<<< HEAD
-use ::time::{timeval::TimeVal, tms::TMS};
+use ::time::{timespec::TimeSpec, timeval::TimeVal, tms::TMS};
 use consts::*;
-=======
-use ::time::{timespec::TimeSpec, timeval::TimeVal, tms::TMS};
->>>>>>> 24f6385a
 use fs::*;
 use log::error;
 use misc::*;
@@ -33,15 +29,12 @@
         env::SumGuard,
         hart::{current_task, current_trap_cx},
     },
-<<<<<<< HEAD
-=======
     syscall::{
         misc::UtsName,
         signal::{sys_sigaction, sys_sigreturn},
         time::{sys_gettimeofday, sys_nanosleep, sys_times},
     },
     task::signal::SigAction,
->>>>>>> 24f6385a
 };
 
 #[cfg(feature = "strace")]
@@ -136,10 +129,6 @@
                 )
             )
         }
-<<<<<<< HEAD
-        // Time
-        SYSCALL_GETTIMEOFDAY => sys_handler!(
-=======
         SYSCALL_RT_SIGACTION => sys_handler!(
             sys_sigaction,
             (
@@ -149,16 +138,11 @@
             )
         ),
         SYSCALL_RT_SIGRETURN => sys_handler!(sys_sigreturn, ()),
-        SYSCALL_GET_TIMEOFDAY => sys_handler!(
->>>>>>> 24f6385a
+        SYSCALL_GETTIMEOFDAY => sys_handler!(
             sys_gettimeofday,
             (UserWritePtr::<TimeVal>::from(args[0]), args[1])
         ),
         SYSCALL_TIMES => sys_handler!(sys_times, (UserWritePtr::<TMS>::from(args[0]))),
-<<<<<<< HEAD
-        // Miscellaneous
-        SYSCALL_UNAME => sys_handler!(sys_uname, (UserWritePtr::<UtsName>::from(args[0]))),
-=======
         SYSCALL_NANOSLEEP => sys_handler!(
             sys_nanosleep,
             (
@@ -167,7 +151,8 @@
             ),
             await
         ),
->>>>>>> 24f6385a
+        // Miscellaneous
+        SYSCALL_UNAME => sys_handler!(sys_uname, (UserWritePtr::<UtsName>::from(args[0]))),
         _ => {
             error!("Unsupported syscall_id: {}", syscall_id);
             Ok(0)
