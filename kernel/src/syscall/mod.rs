--- conflicted
+++ resolved
@@ -187,7 +187,6 @@
                 args[2] as i32
             )
         ),
-<<<<<<< HEAD
         SYSCALL_MOUNT => asys_handler!(
             sys_mount,
             (
@@ -204,11 +203,10 @@
                 UserReadPtr::<u8>::from(args[0]),
                 args[1] as u32,
             )
-=======
+        ),
         SYSCALL_PIPE2 => sys_handler!(
             sys_pipe2,
             (UserWritePtr::<[u32; 2]>::from(args[0]), args[1] as i32)
->>>>>>> 67a849cb
         ),
         // Signal
         SYSCALL_RT_SIGPROCMASK => sys_handler!(
