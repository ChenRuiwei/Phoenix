--- conflicted
+++ resolved
@@ -24,10 +24,6 @@
 
 #[cfg(feature = "strace")]
 pub const STRACE_COLOR_CODE: logging::ColorCode = logging::ColorCode::BrightMagenta;
-<<<<<<< HEAD
-
-=======
->>>>>>> 5ea4f067
 /// Syscall trace.
 // TODO: syscall trace with exact args and return value
 #[cfg(feature = "strace")]
