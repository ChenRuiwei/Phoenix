--- conflicted
+++ resolved
@@ -2,13 +2,10 @@
 
 mod fs;
 mod id;
-<<<<<<< HEAD
-mod signal;
-=======
 mod misc;
 mod process;
+mod signal;
 
->>>>>>> 1027c4d1
 use core::panic;
 
 use fs::*;
