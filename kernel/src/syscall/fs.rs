use alloc::{ffi::CString, sync::Arc, vec, vec::Vec};
use core::{
    future::Future,
    pin::Pin,
    task::{Context, Poll},
};

use async_utils::{dyn_future, Async};
use driver::BLOCK_DEVICE;
use memory::VirtAddr;
use strum::FromRepr;
use systype::{SysError, SysResult, SyscallResult};
use time::timespec::TimeSpec;
use timer::timelimited_task::{TimeLimitedTaskFuture, TimeLimitedTaskOutput};
use vfs::{fd_table::FdFlags, pipefs::new_pipe, simplefs::dentry, sys_root_dentry, FS_MANAGER};
use vfs_core::{
    is_absolute_path, split_parent_and_name, AtFd, Dentry, Inode, InodeMode, MountFlags, OpenFlags,
    Path, PollEvents, SeekFrom, AT_FDCWD, AT_REMOVEDIR,
};

use crate::{
    mm::{UserRdWrPtr, UserReadPtr, UserSlice, UserWritePtr},
    processor::{env::within_sum, hart::current_task},
};

// Defined in <bits/struct_stat.h>
#[derive(Debug, Clone, Copy)]
#[repr(C)]
pub struct Kstat {
    /// 设备
    pub st_dev: u64,
    /// inode 编号
    pub st_ino: u64,
    /// 文件类型
    pub st_mode: u32,
    /// 硬链接数
    pub st_nlink: u32,
    /// 用户 id
    pub st_uid: u32,
    /// 用户组 id
    pub st_gid: u32,
    /// 设备号
    pub st_rdev: u64,
    _pad0: u64,
    /// 文件大小
    pub st_size: i64,
    /// 块大小
    pub st_blksize: i32,
    _pad1: i32,
    /// 块个数
    pub st_blocks: i64,
    /// 最后一次访问时间 (秒)
    pub st_atime_sec: isize,
    /// 最后一次访问时间 (纳秒)
    pub st_atime_nsec: isize,
    /// 最后一次修改时间 (秒)
    pub st_mtime_sec: isize,
    /// 最后一次修改时间 (纳秒)
    pub st_mtime_nsec: isize,
    /// 最后一次改变状态时间 (秒)
    pub st_ctime_sec: isize,
    /// 最后一次改变状态时间 (纳秒)
    pub st_ctime_nsec: isize,
}

impl Kstat {
    pub fn from_vfs_file(file: Arc<dyn Inode>) -> SysResult<Self> {
        let stat = file.get_attr()?;
        Ok(Kstat {
            st_dev: stat.st_dev,
            st_ino: stat.st_ino,
            st_mode: stat.st_mode, // 0777 permission, we don't care about permission
            st_nlink: stat.st_nlink,
            st_uid: stat.st_uid,
            st_gid: stat.st_gid,
            st_rdev: stat.st_rdev,
            _pad0: stat.__pad,
            st_size: stat.st_size as i64,
            st_blksize: stat.st_blksize as i32,
            _pad1: stat.__pad2 as i32,
            st_blocks: stat.st_blocks as i64,
            st_atime_sec: stat.st_atime.sec as isize,
            st_atime_nsec: stat.st_atime.nsec as isize,
            st_mtime_sec: stat.st_mtime.sec as isize,
            st_mtime_nsec: stat.st_mtime.nsec as isize,
            st_ctime_sec: stat.st_ctime.sec as isize,
            st_ctime_nsec: stat.st_ctime.nsec as isize,
        })
    }
}

// TODO:
pub async fn sys_write(fd: usize, buf: UserReadPtr<u8>, len: usize) -> SyscallResult {
    let task = current_task();
    let file = task.with_fd_table(|table| table.get_file(fd))?;
    let buf = buf.into_slice(&task, len)?;
    let ret = file.write(&buf).await?;
    Ok(ret)
}

/// read() attempts to read up to count bytes from file descriptor fd into the
/// buffer starting at buf.
///
/// On success, the number of bytes read is returned (zero indicates end of
/// file), and the file position is advanced by this number.
pub async fn sys_read(fd: usize, buf: UserWritePtr<u8>, len: usize) -> SyscallResult {
    let task = current_task();
    let file = task.with_fd_table(|table| table.get_file(fd))?;
    log::info!("[sys_read] reading file {}", file.dentry().path());
    let mut buf = buf.into_mut_slice(&task, len)?;
    let ret = file.read(&mut buf).await?;
    Ok(ret)
}

/// The open() system call opens the file specified by pathname. If the
/// specified file does not exist, it may optionally (if O_CREAT is specified in
/// flags) be created by open().
///
/// The return value of open() is a file descriptor, a small, nonnegative
/// integer that is an index to an entry in the process's table of open file
/// descriptors. The file descriptor is used in subsequent system calls
/// (read(2), write(2), lseek(2), fcntl(2), etc.) to refer to the open file. The
/// file descriptor returned by a successful call will be the lowest-numbered
/// file descriptor not currently open for the process.
///
/// The mode argument specifies the file mode bits to be applied when a new file
/// is created. If neither O_CREAT nor O_TMPFILE is specified in flags, then
/// mode is ignored (and can thus be specified as 0, or simply omitted). The
/// mode argument must be supplied if O_CREAT or O_TMPFILE is specified in
/// flags; if it is not supplied, some arbitrary bytes from the stack will be
/// applied as the file mode.
// TODO:
pub fn sys_openat(dirfd: AtFd, pathname: UserReadPtr<u8>, flags: i32, mode: u32) -> SyscallResult {
    let task = current_task();
    let flags = OpenFlags::from_bits(flags).ok_or(SysError::EINVAL)?;
    let mode = InodeMode::from_bits_truncate(mode);
    let pathname = pathname.read_cstr(&task)?;
    log::info!(
        "[sys_openat] dirfd: {dirfd}, pathname: {pathname}, flags: {flags:?}, mode: {mode:?}"
    );
    let dentry = at_helper(dirfd, &pathname, mode)?;
    if flags.contains(OpenFlags::O_CREAT) {
        // If pathname does not exist, create it as a regular file.
        if flags.contains(OpenFlags::O_EXCL) && !dentry.is_negetive() {
            return Err(SysError::EEXIST);
        }
        let parent = dentry.parent().expect("can not be root dentry");
        parent.create(dentry.name(), InodeMode::FILE)?;
    }
    let file = dentry.open()?;
    task.with_mut_fd_table(|table| table.alloc(file))
}

/// close() closes a file descriptor, so that it no longer refers to any file
/// and may be reused. Any record locks (see fcntl(2)) held on the file it was
/// associated with, and owned by the process, are removed regardless of the
/// file descriptor that was used to obtain the lock. This has some unfortunate
/// consequences and one should be extra careful when using advisory record
/// locking. See fcntl(2) for discussion of the risks and consequences as well
/// as for the (probably preferred) open file description locks.
///
/// close() returns zero on success.  On error, -1 is returned, and errno is set
/// to indicate the error.
pub fn sys_close(fd: usize) -> SyscallResult {
    let task = current_task();
    task.with_mut_fd_table(|table| table.remove(fd))?;
    Ok(0)
}

/// mkdirat() attempts to create a directory named pathname.
///
/// mkdir() and mkdirat() return zero on success.  On error, -1 is returned and
/// errno is set to indicate the error.
pub fn sys_mkdirat(dirfd: AtFd, pathname: UserReadPtr<u8>, mode: u32) -> SyscallResult {
    let task = current_task();
    let mode = InodeMode::from_bits_truncate(mode);
    let pathname = pathname.read_cstr(&task)?;
    log::debug!("[sys_mkdirat] {mode:?}");
    let dentry = at_helper(dirfd, &pathname, mode)?;
    if !dentry.is_negetive() {
        return Err(SysError::EEXIST);
    }
    let parent = dentry.parent().unwrap();
    parent.create(dentry.name(), mode.union(InodeMode::DIR))?;
    Ok(0)
}

/// These functions return a null-terminated string containing an absolute
/// pathname that is the current working directory of the calling process. The
/// pathname is returned as the function result and via the argument buf, if
/// present.
///
/// The getcwd() function copies an absolute pathname of the current working
/// directory to the array pointed to by buf, which is of length size.
///
/// If the length of the absolute pathname of the current working directory,
/// including the terminating null byte, exceeds size bytes, NULL is returned,
/// and errno is set to ERANGE; an application should check for this error, and
/// allocate a larger buffer if necessary.
///
/// On success, these functions return a pointer to a string containing the
/// pathname of the current working directory. In the case of getcwd() and
/// getwd() this is the same value as buf.
///
/// On failure, these functions return NULL, and errno is set to indicate the
/// error. The contents of the array pointed to by buf are undefined on error.
pub fn sys_getcwd(buf: UserWritePtr<u8>, size: usize) -> SyscallResult {
    if size == 0 && buf.not_null() {
        return Err(SysError::EINVAL);
    }
    if buf.is_null() {
        return Err(SysError::EINVAL);
    }
    let task = current_task();
    let abs_path = task.cwd().path();
    let c_path_len = abs_path.len() + 1;
    if c_path_len > size {
        return Err(SysError::ERANGE);
    }
    let length = core::cmp::min(c_path_len, size);
    let abs_path = CString::new(abs_path).expect("can not have null byte in c string");
    let ret = buf.as_usize();
    buf.into_mut_slice(&task, length)?
        .copy_from_slice(&abs_path.into_bytes_with_nul());
    Ok(ret)
}

/// chdir() changes the current working directory of the calling process to the
/// directory specified in path.
///
/// On success, zero is returned.  On error, -1 is returned, and errno is set to
/// indicate the error.
pub fn sys_chdir(path: UserReadPtr<u8>) -> SyscallResult {
    let task = current_task();
    let path = path.read_cstr(&task)?;
    log::debug!("[sys_chdir] path {path}");
    let dentry = resolve_path(&path)?;
    if !dentry.inode()?.itype().is_dir() {
        return Err(SysError::ENOTDIR);
    }
    task.set_cwd(dentry);
    Ok(0)
}

/// The dup() system call allocates a new file descriptor that refers to the
/// same open file description as the descriptor oldfd. (For an explanation of
/// open file descriptions, see open(2).) The new file descriptor number is
/// guaranteed to be the lowest-numbered file descriptor that was unused in the
/// calling process.
///
/// After a successful return, the old and new file descriptors may be used
/// interchangeably. Since the two file descriptors refer to the same open file
/// description, they share file offset and file status flags; for example, if
/// the file offset is modified by using lseek(2) on one of the file
/// descriptors, the offset is also changed for the other file descriptor.
///
/// The two file descriptors do not share file descriptor flags (the
/// close-on-exec flag). The close-on-exec flag (FD_CLOEXEC; see fcntl(2)) for
/// the duplicate descriptor is off.
///
/// On success, these system calls return the new file descriptor.  On error, -1
/// is returned, and errno is set to indicate the error.
pub fn sys_dup(oldfd: usize) -> SyscallResult {
    log::info!("[sys_dup] oldfd: {oldfd}");
    let task = current_task();
    task.with_mut_fd_table(|table| table.dup(oldfd))
}

/// # dup2()
///
/// The dup2() system call performs the same task as dup(), but instead of using
/// the lowest-numbered unused file descriptor, it uses the file descriptor
/// number specified in newfd. In other words, the file descriptor newfd is
/// adjusted so that it now refers to the same open file description as oldfd.
///
/// If the file descriptor newfd was previously open, it is closed before being
/// reused; the close is performed silently (i.e., any errors during the close
/// are not reported by dup2()).
///
/// Note the following points:
/// + If oldfd is not a valid file descriptor, then the call fails, and newfd is
///   not closed.
/// + If oldfd is a valid file descriptor, and newfd has the same value as
///   oldfd, then dup2() does nothing, and returns newfd.
///
/// # dup3()
///
/// dup3() is the same as dup2(), except that:
/// + The caller can force the close-on-exec flag to be set for the new file
///   descriptor by specifying O_CLOEXEC in flags. See the description of the
///   same flag in open(2) for reasons why this may be useful.
/// + If oldfd equals newfd, then dup3() fails with the error EINVAL.
pub fn sys_dup3(oldfd: usize, newfd: usize, flags: i32) -> SyscallResult {
    let task = current_task();
    let flags = OpenFlags::from_bits(flags).ok_or(SysError::EINVAL)?;
    log::info!("[sys_dup3] oldfd: {oldfd}, new_fd: {newfd}, flags: {flags:?}");
    if oldfd == newfd {
        return Err(SysError::EINVAL);
    }
    task.with_mut_fd_table(|table| table.dup3(oldfd, newfd, flags))
}

pub fn sys_fstat(fd: usize, stat_buf: UserWritePtr<Kstat>) -> SyscallResult {
    let task = current_task();
    let file = task.with_fd_table(|table| table.get_file(fd))?;
    stat_buf.write(&task, Kstat::from_vfs_file(file.inode())?)?;
    Ok(0)
}

pub fn sys_fstatat(
    dirfd: AtFd,
    pathname: UserReadPtr<u8>,
    stat_buf: UserWritePtr<Kstat>,
    _flags: i32,
) -> SyscallResult {
    let task = current_task();
    let path = pathname.read_cstr(&task)?;
    let dentry = at_helper(dirfd, &path, InodeMode::empty())?;
    stat_buf.write(&task, Kstat::from_vfs_file(dentry.inode()?)?)?;
    Ok(0)
}

pub async fn sys_mount(
    source: UserReadPtr<u8>,
    target: UserReadPtr<u8>,
    fstype: UserReadPtr<u8>,
    flags: u32,
    data: UserReadPtr<u8>,
) -> SyscallResult {
    let task = current_task();
    let source = source.read_cstr(&task)?;
    let target = target.read_cstr(&task)?;
    let fstype = fstype.read_cstr(&task)?;
    let flags = MountFlags::from_bits(flags).ok_or(SysError::EINVAL)?;
    log::debug!(
        "[sys_mount] source:{source:?}, target:{target:?}, fstype:{fstype:?}, flags:{flags:?}, data:{data:?}",
    );

    // adding this code is because the fs_type in test code is vfat, which should be
    // turned into fat32
    let fat32_type = FS_MANAGER.lock().get("fat32").unwrap().clone();
    let fs_type = FS_MANAGER
        .lock()
        .get(&fstype)
        .unwrap_or(&fat32_type.clone())
        .clone();
    let _fs_root = match fs_type.name() {
        name @ "fat32" => {
            let dev = if name.eq("fat32") {
                // here should be getting device according to inode
                // it seems that device hasn't been associated with inode yet.
                // so here just return a virtio_block
                // let path = Path::new(sys_root_dentry(), sys_root_dentry(), &*source);
                // let dev = path.walk(InodeMode::BLOCK)?;
                // let dev_ino = dev.inode()?;
                // if dev_ino.itype() != InodeType::BlockDevice {
                //     return Err(SysError::EINVAL);
                // }
                Some(BLOCK_DEVICE.get().unwrap().clone())
            } else {
                None
            };
            let (parent, name) = split_parent_and_name(&target);

            let parent = resolve_path(parent)?;
            // let dentry = resolve_path(&target)?;
            fs_type.mount(name.unwrap(), Some(parent), flags, dev)?
        }
        _ => return Err(SysError::EINVAL),
    };
    // Need a mount_point struct to manage fs_root
    Ok(0)
}

pub async fn sys_umount2(target: UserReadPtr<u8>, flags: u32) -> SyscallResult {
    let task = current_task();
    let mount_path = target.read_cstr(&task)?;
    let _flags = MountFlags::from_bits(flags).ok_or(SysError::EINVAL)?;
    log::info!("[sys_umount2] umount path:{mount_path:?}");
    Ok(0)
}

/// On success, the number of bytes read is returned. On end of directory, 0 is
/// returned. On error, -1 is returned, and errno is set to indicate the error.
pub fn sys_getdents64(fd: usize, buf: usize, len: usize) -> SyscallResult {
    #[derive(Debug, Clone, Copy)]
    #[repr(C)]
    struct LinuxDirent64 {
        d_ino: u64,
        d_off: u64,
        d_reclen: u16,
        d_type: u8,
        // d_name follows here, which will be written later
    }
    // NOTE: Considering C struct align, we can not use `size_of` directly, because
    // `size_of::<LinuxDirent64>` equals 24, which is not what we want.
    const LEN_BEFORE_NAME: usize = 19;
    let task = current_task();
    let file = task.with_fd_table(|table| table.get_file(fd))?;
    let mut writen_len = 0;
    let _ = UserWritePtr::<u8>::from(buf).into_mut_slice(&task, len)?;
    while let Some(dirent) = file.read_dir()? {
        log::debug!("[sys_getdents64] dirent {dirent:?}");
        let buf = UserWritePtr::<LinuxDirent64>::from(buf + writen_len);
        let c_name_len = dirent.name.len() + 1;
        // align to 8 bytes
        let rec_len = (LEN_BEFORE_NAME + c_name_len + 7) & !0x7;
        let linux_dirent = LinuxDirent64 {
            d_ino: dirent.ino,
            d_off: dirent.off,
            d_reclen: rec_len as u16,
            d_type: dirent.itype as u8,
        };
        log::debug!("[sys_getdents64] linux dirent {linux_dirent:?}");
        if writen_len + rec_len > len {
            file.seek(SeekFrom::Current(-1))?;
            break;
        }
        let name_buf = UserWritePtr::<u8>::from(buf.as_usize() + LEN_BEFORE_NAME);
        buf.write_unchecked(&task, linux_dirent)?;
        name_buf.write_cstr_unchecked(&task, &dirent.name)?;
        writen_len += rec_len;
    }
    Ok(writen_len)
}

/// pipe() creates a pipe, a unidirectional data channel that can be used for
/// interprocess communication. The array pipefd is used to return two file
/// descriptors referring to the ends of the pipe. pipefd[0] refers to the read
/// end of the pipe. pipefd[1] refers to the write end of the pipe. Data written
/// to the write end of the pipe is buffered by the kernel until it is read from
/// the read end of the pipe. For further details, see pipe(7).
///
/// On success, zero is returned. On error, -1 is returned, errno is set to
/// indicate the error, and pipefd is left unchanged.
///
/// On Linux (and other systems), pipe() does not modify pipefd on failure. A
/// requirement standardizing this behavior was added in POSIX.1-2008 TC2. The
/// Linux-specific pipe2() system call likewise does not modify pipefd on
/// failure.
pub fn sys_pipe2(pipefd: UserWritePtr<[u32; 2]>, _flags: i32) -> SyscallResult {
    let task = current_task();
    let (pipe_read, pipe_write) = new_pipe();
    let pipe = task.with_mut_fd_table(|table| {
        let fd_read = table.alloc(pipe_read)?;
        let fd_write = table.alloc(pipe_write)?;
        log::debug!("[sys_pipe2] read_fd: {fd_read}, write_fd: {fd_write}");
        Ok([fd_read as u32, fd_write as u32])
    })?;
    pipefd.write(&task, pipe)?;
    Ok(0)
}

/// unlink() deletes a name from the filesystem. If that name was the last link
/// to a file and no processes have the file open, the file is deleted and the
/// space it was using is made available for reuse.
///
/// If the name was the last link to a file but any processes still have the
/// file open, the file will remain in existence until the last file descriptor
/// referring to it is closed.
///
/// The unlinkat() system call operates in exactly the same way as either
/// unlink() or rmdir(2) (depending on whether or not flags includes the
/// AT_REMOVEDIR flag) except for the differences described here.
///
/// flags is a bit mask that can either be specified as 0, or by ORing together
/// flag values that control the operation of unlinkat(). Currently, only one
/// such flag is defined:
/// + AT_REMOVEDIR: By default, unlinkat() performs the equivalent of unlink()
///   on pathname. If the AT_REMOVEDIR flag is specified, it performs the
///   equivalent of rmdir(2) on pathname.
// FIXME: removal is not delayed, could be done in vfs layer
pub fn sys_unlinkat(dirfd: AtFd, pathname: UserReadPtr<u8>, flags: i32) -> SyscallResult {
    let task = current_task();
    let path = pathname.read_cstr(&task)?;
    let dentry = at_helper(dirfd, &path, InodeMode::empty())?;
    let parent = dentry.parent().expect("can not remove root directory");
    if flags == AT_REMOVEDIR {
        parent.rmdir(dentry.name())
    } else {
        parent.unlink(dentry.name())
    }
}

pub fn sys_ioctl(fd: usize, cmd: usize, arg: usize) -> SyscallResult {
    let task = current_task();
    let file = task.with_fd_table(|table| table.get_file(fd))?;
    within_sum(|| file.ioctl(cmd, arg))
}

// Defined in <bits/fcntl-linux.h>
#[derive(FromRepr, Debug, Eq, PartialEq, Clone, Copy)]
#[allow(non_camel_case_types)]
#[repr(isize)]
pub enum FcntlOp {
    F_DUPFD = 0,
    F_DUPFD_CLOEXEC = 1030,
    F_GETFD = 1,
    F_SETFD = 2,
    F_GETFL = 3,
    F_SETFL = 4,
}

// TODO:
pub fn sys_fcntl(fd: usize, op: isize, arg: usize) -> SyscallResult {
    let task = current_task();
    let op = FcntlOp::from_repr(op).ok_or_else(|| {
        log::warn!("[sys_fcntl]: op {op} not implemented");
        todo!()
    })?;
    log::info!("[sys_fcntl] fd: {fd}, op: {op:?}, arg: {arg}");
    match op {
        FcntlOp::F_DUPFD => {
            task.with_mut_fd_table(|table| table.dup_with_bound(fd, arg, OpenFlags::empty()))
        }
        FcntlOp::F_DUPFD_CLOEXEC => {
            task.with_mut_fd_table(|table| table.dup_with_bound(fd, arg, OpenFlags::O_CLOEXEC))
        }
        FcntlOp::F_GETFD => task.with_fd_table(|table| {
            let fd_info = table.get(fd)?;
            Ok(fd_info.flags().bits() as usize)
        }),
        FcntlOp::F_SETFD => {
            let fd_flags = FdFlags::from_bits_truncate(arg as isize);
            task.with_mut_fd_table(|table| {
                let fd_info = table.get_mut(fd)?;
                fd_info.set_flags(fd_flags);
                Ok(0)
            })
        }
        FcntlOp::F_GETFL => {
            let file = task.with_fd_table(|table| table.get_file(fd))?;
            Ok(file.flags().bits() as _)
        }
        FcntlOp::F_SETFL => {
            let flags = OpenFlags::from_bits_truncate(arg as _);
            let file = task.with_fd_table(|table| table.get_file(fd))?;
            file.set_flags(flags.status());
            Ok(0)
        }
        _ => {
            log::warn!("fcntl cmd: {op:?} not implemented");
            Ok(0)
        }
    }
}

#[derive(Debug, Clone, Copy)]
#[repr(C)]
pub struct IoVec {
    base: usize,
    len: usize,
}

/// The writev() system call writes iovcnt buffers of data described by iov to
/// the file associated with the file descriptor fd ("gather output").
pub async fn sys_writev(fd: usize, iov: UserReadPtr<IoVec>, iovcnt: usize) -> SyscallResult {
    let task = current_task();
    let file = task.with_fd_table(|f| f.get_file(fd))?;
    let mut offset = file.pos();
    let mut total_len = 0;
    let iovs = iov.read_array(&task, iovcnt)?;
    for (i, iov) in iovs.iter().enumerate() {
        if iov.len == 0 {
            continue;
        }
        let ptr = UserReadPtr::<u8>::from(iov.base);
        log::debug!("[sys_writev] iov #{i}, ptr: {ptr}, len: {}", iov.len);
        let buf = ptr.into_slice(&task, iov.len)?;
        let write_len = file.write_at(offset, &buf).await?;
        total_len += write_len;
        offset += write_len;
    }
    file.seek(SeekFrom::Current(total_len as i64))?;
    Ok(total_len)
}

/// The readv() system call reads iovcnt buffers from the file associated with
/// the file descriptor fd into the buffers described by iov ("scatter input").
pub async fn sys_readv(fd: usize, iov: UserReadPtr<IoVec>, iovcnt: usize) -> SyscallResult {
    let task = current_task();
    let file = task.with_fd_table(|f| f.get_file(fd))?;
    let mut offset = file.pos();
    let mut total_len = 0;
    let iovs = iov.read_array(&task, iovcnt)?;
    for (i, iov) in iovs.iter().enumerate() {
        if iov.len == 0 {
            continue;
        }
        let ptr = UserWritePtr::<u8>::from(iov.base);
        log::debug!("[sys_readv] iov #{i}, ptr: {ptr}, len: {}", iov.len);
        let mut buf = ptr.into_mut_slice(&task, iov.len)?;
        let write_len = file.read_at(offset, &mut buf).await?;
        total_len += write_len;
        offset += write_len;
    }
    file.seek(SeekFrom::Current(total_len as i64))?;
    Ok(total_len)
}

#[derive(Debug, Copy, Clone)]
#[repr(C)]
pub struct PollFd {
    fd: i32,      // file descriptor
    events: i16,  // requested events
    revents: i16, // returned events
}

pub async fn sys_ppoll(
    fds: UserRdWrPtr<PollFd>,
    nfds: usize,
    timeout_ts: UserReadPtr<TimeSpec>,
    _sigmask: usize,
) -> SyscallResult {
    let task = current_task();
    let fds_va: VirtAddr = fds.as_usize().into();
    let mut poll_fds = fds.read_array(&task, nfds)?;
    let timeout = if timeout_ts.is_null() {
        None
    } else {
        Some(timeout_ts.read(&task)?.into())
    };

    pub struct PollFuture<'a> {
        futures: Vec<Async<'a, SysResult<PollEvents>>>,
        ready_cnt: usize,
    }

    impl Future for PollFuture<'_> {
        type Output = Vec<(usize, SysResult<PollEvents>)>;

        fn poll(self: Pin<&mut Self>, cx: &mut Context<'_>) -> Poll<Self::Output> {
            let this = unsafe { self.get_unchecked_mut() };
            let mut ret_vec = Vec::new();
            for (i, future) in this.futures.iter_mut().enumerate() {
                let result = unsafe { Pin::new_unchecked(future).poll(cx) };
                if let Poll::Ready(result) = result {
                    this.ready_cnt += 1;
                    ret_vec.push((i, result))
                }
            }
            if this.ready_cnt > 0 {
                Poll::Ready(ret_vec)
            } else {
                Poll::Pending
            }
        }
    }

    let mut futures = Vec::<Async<SysResult<PollEvents>>>::with_capacity(nfds);
    for poll_fd in poll_fds.iter() {
        let fd = poll_fd.fd as usize;
        let events = PollEvents::from_bits(poll_fd.events).unwrap();
        let file = task.with_fd_table(|table| table.get_file(fd))?;
        let future = dyn_future(async move { file.poll(events).await });
        futures.push(future);
    }

    let poll_future = PollFuture {
        futures,
        ready_cnt: 0,
    };

    let mut poll_fds_slice = unsafe { UserSlice::<PollFd>::new_unchecked(fds_va, nfds) };

    let ret_vec = if let Some(timeout) = timeout {
        match TimeLimitedTaskFuture::new(timeout, poll_future).await {
            TimeLimitedTaskOutput::Ok(ret_vec) => ret_vec,
            TimeLimitedTaskOutput::TimeOut => {
                log::debug!("[sys_ppoll]: timeout");
                return Ok(0);
            }
        }
    } else {
        poll_future.await
    };

    let ret = ret_vec.len();
    for (i, result) in ret_vec {
        if let Ok(result) = result {
            poll_fds[i].revents |= result.bits() as i16;
        } else {
            poll_fds[i].revents |= PollEvents::POLLERR.bits() as i16;
        }
    }
    poll_fds_slice.copy_from_slice(&poll_fds);
    Ok(ret)
}

/// sendfile() copies data between one file descriptor and another. Because
/// this copying is done within the kernel, sendfile() is more efficient than
/// the combination of read(2) and write(2), which would require transferring
/// data to and from user space.
///
/// in_fd should be a file descriptor opened for reading and out_fd should be a
/// descriptor opened for writing.
///
/// If offset is not NULL, then it points to a variable holding the file offset
/// from which sendfile() will start reading data from in_fd. When sendfile()
/// returns, this variable will be set to the offset of the byte following
/// the last byte that was read. If offset is not NULL, then sendfile() does
/// not modify the file offset of in_fd; otherwise the file offset is adjusted
/// to reflect the number of bytes read from in_fd.
///
/// If offset is NULL, then data will be read from in_fd starting at the file
/// offset, and the file offset will be updated by the call.
///
/// count is the number of bytes to copy between the file descriptors.
///
/// The in_fd argument must correspond to a file which supports mmap(2)-like
/// operations (i.e., it cannot be a socket). Except since Linux 5.12 and if
/// out_fd is a pipe, in which case sendfile() desugars to a splice(2) and its
/// restrictions apply.
///
/// If the transfer was successful, the number of bytes written to out_fd is
/// returned. Note that a successful call to sendfile() may write fewer bytes
/// than requested; the caller should be prepared to retry the call if there
/// were unsent bytes.
pub async fn sys_sendfile(
    out_fd: usize,
    in_fd: usize,
    offset: UserRdWrPtr<usize>,
    count: usize,
) -> SyscallResult {
    log::info!("[sys_sendfile] out_fd: {out_fd}, in_fd: {in_fd}, offset: {offset}, count: {count}");
    let task = current_task();
    let (in_file, out_file) =
        task.with_fd_table(|table| Ok((table.get_file(in_fd)?, table.get_file(out_fd)?)))?;
    if !in_file.flags().readable() || !out_file.flags().writable() {
        return Err(SysError::EBADF);
    }
    let mut buf = vec![0 as u8; count];
    if offset.is_null() {
        in_file.read(&mut buf).await?;
    } else {
        let mut offset = offset.into_mut(&task)?;
        let len = in_file.read_at(*offset, &mut buf).await?;
        *offset = *offset + len;
    }
    let ret = out_file.write(&buf).await?;
    Ok(ret)
}

<<<<<<< HEAD
pub fn sys_umask() -> SyscallResult {
    Ok(0o777)
=======
/// access() checks whether the calling process can access the file pathname.
/// If pathname is a symbolic link, it is dereferenced.
// TODO:
pub fn sys_faccessat(
    dirfd: AtFd,
    pathname: UserReadPtr<u8>,
    _mode: usize,
    _flags: usize,
) -> SyscallResult {
    let task = current_task();
    let pathname = pathname.read_cstr(&task)?;
    let dentry = at_helper(dirfd, &pathname, InodeMode::empty())?;
    dentry.open()?;
    Ok(0)
}

/// lseek() repositions the file offset of the open file description associated
/// with the file descriptor fd to the argument offset according to the
/// directive whence as follows:
/// + SEEK_SET: The file offset is set to offset bytes.
/// + SEEK_CUR: The file offset is set to its current location plus offset
///   bytes.
/// + SEEK_END: The file offset is set to the size of the file plus offset
///   bytes.
///
/// lseek() allows the file offset to be set beyond the end of the file (but
/// this does not change the size of the file). If data is later written at this
/// point, subsequent reads of the data in the gap (a "hole") return null bytes
/// ('\0') until data is actually written into the gap.
pub fn sys_lseek(fd: usize, offset: isize, whence: usize) -> SyscallResult {
    #[derive(FromRepr)]
    #[repr(usize)]
    enum Whence {
        SeekSet = 0,
        SeekCur = 1,
        SeekEnd = 2,
        SeekData = 3,
        SeekHold = 4,
    }
    let task = current_task();
    let file = task.with_fd_table(|table| table.get_file(fd))?;
    let whence = Whence::from_repr(whence).ok_or(SysError::EINVAL)?;
    match whence {
        Whence::SeekSet => file.seek(SeekFrom::Start(offset as u64)),
        Whence::SeekCur => file.seek(SeekFrom::Current(offset as i64)),
        Whence::SeekEnd => file.seek(SeekFrom::End(offset as i64)),
        _ => todo!(),
    }
}

/// umask() sets the calling process's file mode creation mask (umask) to mask &
/// 0777 (i.e., only the file permission bits of mask are used), and returns the
/// previous value of the mask.
// TODO:
pub fn sys_umask(_mask: i32) -> SyscallResult {
    Ok(0x777)
>>>>>>> 83d2fb72
}

/// The dirfd argument is used in conjunction with the pathname argument as
/// follows:
/// + If the pathname given in pathname is absolute, then dirfd is ignored.
/// + If the pathname given in pathname is relative and dirfd is the special
///   value AT_FDCWD, then pathname is interpreted relative to the current
///   working directory of the calling process (like open()).
/// + If the pathname given in pathname is relative, then it is interpreted
///   relative to the directory referred to by the file descriptor dirfd (rather
///   than relative to the current working directory of the calling process, as
///   is done by open() for a relative pathname).  In this case, dirfd must be a
///   directory that was opened for reading (O_RDONLY) or using the O_PATH flag.
pub fn at_helper(fd: AtFd, path: &str, mode: InodeMode) -> SysResult<Arc<dyn Dentry>> {
    log::info!("[at_helper] fd: {fd}, path: {path}");
    let task = current_task();
    let path = if is_absolute_path(path) {
        Path::new(sys_root_dentry(), sys_root_dentry(), path)
    } else {
        match fd {
            AtFd::FdCwd => Path::new(sys_root_dentry(), task.cwd(), path),
            AtFd::Normal(fd) => {
                let file = task.with_fd_table(|table| table.get_file(fd))?;
                Path::new(sys_root_dentry(), file.dentry(), path)
            }
        }
    };
    path.walk()
}

/// Given a path, absolute or relative, will find.
pub fn resolve_path(path: &str) -> SysResult<Arc<dyn Dentry>> {
    at_helper(AtFd::FdCwd, path, InodeMode::empty())
}<|MERGE_RESOLUTION|>--- conflicted
+++ resolved
@@ -741,10 +741,6 @@
     Ok(ret)
 }
 
-<<<<<<< HEAD
-pub fn sys_umask() -> SyscallResult {
-    Ok(0o777)
-=======
 /// access() checks whether the calling process can access the file pathname.
 /// If pathname is a symbolic link, it is dereferenced.
 // TODO:
@@ -801,7 +797,6 @@
 // TODO:
 pub fn sys_umask(_mask: i32) -> SyscallResult {
     Ok(0x777)
->>>>>>> 83d2fb72
 }
 
 /// The dirfd argument is used in conjunction with the pathname argument as
