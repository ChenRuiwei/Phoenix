--- conflicted
+++ resolved
@@ -831,24 +831,14 @@
         }
     }
 
-<<<<<<< HEAD
-/// umask() sets the calling process's file mode creation mask (umask) to mask &
-/// 0777 (i.e., only the file permission bits of mask are used), and returns the
-/// previous value of the mask.
-// TODO:
-pub fn sys_umask(_mask: i32) -> SyscallResult {
-    log::warn!("[sys_umask] not implemented");
-    Ok(0x777)
-}
-=======
     /// umask() sets the calling process's file mode creation mask (umask) to
     /// mask & 0777 (i.e., only the file permission bits of mask are used),
     /// and returns the previous value of the mask.
     // TODO:
     pub fn sys_umask(&self, _mask: i32) -> SyscallResult {
+    log::warn!("[sys_umask] not implemented");
         Ok(0x777)
     }
->>>>>>> 747ae89c
 
     /// The dirfd argument is used in conjunction with the pathname argument as
     /// follows:
