--- conflicted
+++ resolved
@@ -1,34 +1,9 @@
-<<<<<<< HEAD
-use alloc::{
-    ffi::CString,
-    string::{String, ToString},
-    sync::Arc,
-    vec::Vec,
-};
-use core::{
-    any::{Any, TypeId},
-    mem::size_of,
-};
-
-use driver::{qemu::virtio_blk::VirtIOBlkDev, BLOCK_DEVICE};
-use log::info;
-use systype::{
-    SysError,
-    SysError::{EINVAL, EPERM},
-    SysResult, SyscallResult,
-};
-use vfs::{sys_root_dentry, FS_MANAGER};
-use vfs_core::{
-    get_name, is_absolute_path, is_relative_path, split_path, Dentry, DirEnt, File, FileMeta,
-    Inode, InodeMeta, InodeMode, InodeType, MountFlags, OpenFlags, Path, AT_FDCWD, AT_REMOVEDIR,
-=======
 use alloc::{ffi::CString, sync::Arc};
 
 use systype::{SysError, SysError::EINVAL, SysResult, SyscallResult};
 use vfs::{pipe::new_pipe, sys_root_dentry, FS_MANAGER};
 use vfs_core::{
     is_absolute_path, Dentry, Inode, InodeMode, MountFlags, OpenFlags, Path, AT_FDCWD, AT_REMOVEDIR,
->>>>>>> 67a849cb
 };
 
 use crate::{
