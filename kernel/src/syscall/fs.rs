use alloc::{collections::BTreeMap, ffi::CString, sync::Arc, vec, vec::Vec};
use core::{
    future::{self, Future},
    mem::size_of,
    ops::DerefMut,
    pin::Pin,
    task::{Context, Poll},
};

use async_utils::{dyn_future, Async};
use driver::BLOCK_DEVICE;
use memory::VirtAddr;
use systype::{SysError, SysResult, SyscallResult};
use time::timespec::TimeSpec;
use timer::timelimited_task::{TimeLimitedTaskFuture, TimeLimitedTaskOutput};
use vfs::{pipe::new_pipe, sys_root_dentry, FS_MANAGER};
use vfs_core::{
    is_absolute_path, Dentry, Inode, InodeMode, InodeType, MountFlags, OpenFlags, Path, PollEvents,
    SeekFrom, AT_FDCWD, AT_REMOVEDIR,
};

use crate::{
    mm::{UserRdWrPtr, UserReadPtr, UserSlice, UserWritePtr},
    processor::{
        env::within_sum,
        hart::{current_task, local_hart},
    },
};

#[derive(Debug, Clone, Copy)]
#[repr(C)]
pub struct Kstat {
    /// 设备
    pub st_dev: u64,
    /// inode 编号
    pub st_ino: u64,
    /// 文件类型
    pub st_mode: u32,
    /// 硬链接数
    pub st_nlink: u32,
    /// 用户 id
    pub st_uid: u32,
    /// 用户组 id
    pub st_gid: u32,
    /// 设备号
    pub st_rdev: u64,
    _pad0: u64,
    /// 文件大小
    pub st_size: i64,
    /// 块大小
    pub st_blksize: i32,
    _pad1: i32,
    /// 块个数
    pub st_blocks: i64,
    /// 最后一次访问时间 (秒)
    pub st_atime_sec: isize,
    /// 最后一次访问时间 (纳秒)
    pub st_atime_nsec: isize,
    /// 最后一次修改时间 (秒)
    pub st_mtime_sec: isize,
    /// 最后一次修改时间 (纳秒)
    pub st_mtime_nsec: isize,
    /// 最后一次改变状态时间 (秒)
    pub st_ctime_sec: isize,
    /// 最后一次改变状态时间 (纳秒)
    pub st_ctime_nsec: isize,
}

impl Kstat {
    pub fn from_vfs_file(file: Arc<dyn Inode>) -> SysResult<Self> {
        let stat = file.get_attr()?;
        Ok(Kstat {
            st_dev: stat.st_dev,
            st_ino: stat.st_ino,
            st_mode: stat.st_mode, // 0777 permission, we don't care about permission
            st_nlink: stat.st_nlink,
            st_uid: stat.st_uid,
            st_gid: stat.st_gid,
            st_rdev: stat.st_rdev,
            _pad0: stat.__pad,
            st_size: stat.st_size as i64,
            st_blksize: stat.st_blksize as i32,
            _pad1: stat.__pad2 as i32,
            st_blocks: stat.st_blocks as i64,
            st_atime_sec: stat.st_atime.sec as isize,
            st_atime_nsec: stat.st_atime.nsec as isize,
            st_mtime_sec: stat.st_mtime.sec as isize,
            st_mtime_nsec: stat.st_mtime.nsec as isize,
            st_ctime_sec: stat.st_ctime.sec as isize,
            st_ctime_nsec: stat.st_ctime.nsec as isize,
        })
    }
}

// TODO:
pub async fn sys_write(fd: usize, buf: UserReadPtr<u8>, len: usize) -> SyscallResult {
    let task = current_task();
    let file = task.with_fd_table(|table| table.get(fd))?;
    let buf = buf.into_slice(&task, len)?;
    let pos = file.pos();
    let ret = file.write(pos, &buf).await?;
    file.seek(SeekFrom::Current(ret as i64));
    Ok(ret)
}

/// read() attempts to read up to count bytes from file descriptor fd into the
/// buffer starting at buf.
///
/// On success, the number of bytes read is returned (zero indicates end of
/// file), and the file position is advanced by this number.
pub async fn sys_read(fd: usize, buf: UserWritePtr<u8>, len: usize) -> SyscallResult {
    let task = current_task();
    let file = task.with_fd_table(|table| table.get(fd))?;
    log::info!("[sys_read] reading file {}", file.dentry().path());
    let mut buf = buf.into_mut_slice(&task, len)?;
    let pos = file.pos();
    let ret = file.read(pos, &mut buf).await?;
    file.seek(SeekFrom::Current(ret as i64))?;
    Ok(ret)
}

/// The open() system call opens the file specified by pathname. If the
/// specified file does not exist, it may optionally (if O_CREAT is specified in
/// flags) be created by open().
///
/// The return value of open() is a file descriptor, a small, nonnegative
/// integer that is an index to an entry in the process's table of open file
/// descriptors. The file descriptor is used in subsequent system calls
/// (read(2), write(2), lseek(2), fcntl(2), etc.) to refer to the open file. The
/// file descriptor returned by a successful call will be the lowest-numbered
/// file descriptor not currently open for the process.
///
/// The mode argument specifies the file mode bits to be applied when a new file
/// is created. If neither O_CREAT nor O_TMPFILE is specified in flags, then
/// mode is ignored (and can thus be specified as 0, or simply omitted). The
/// mode argument must be supplied if O_CREAT or O_TMPFILE is specified in
/// flags; if it is not supplied, some arbitrary bytes from the stack will be
/// applied as the file mode.
// TODO:
pub fn sys_openat(dirfd: isize, pathname: UserReadPtr<u8>, flags: i32, mode: u32) -> SyscallResult {
    let task = current_task();
    let flags = OpenFlags::from_bits(flags).ok_or(SysError::EINVAL)?;
    let mode = InodeMode::from_bits_truncate(mode);
    let pathname = pathname.read_cstr(&task)?;
    log::debug!("[sys_openat] {flags:?}, {mode:?}");
    let dentry = at_helper(dirfd, &pathname, mode)?;
    if flags.contains(OpenFlags::O_CREAT) {
        // If pathname does not exist, create it as a regular file.
        if flags.contains(OpenFlags::O_EXCL) && !dentry.is_negetive() {
            return Err(SysError::EEXIST);
        }
        let parent = dentry.parent().expect("can not be root dentry");
        parent.create(dentry.name(), InodeMode::FILE)?;
    }
    let file = dentry.open()?;
    task.with_mut_fd_table(|table| table.alloc(file))
}

/// close() closes a file descriptor, so that it no longer refers to any file
/// and may be reused. Any record locks (see fcntl(2)) held on the file it was
/// associated with, and owned by the process, are removed regardless of the
/// file descriptor that was used to obtain the lock. This has some unfortunate
/// consequences and one should be extra careful when using advisory record
/// locking. See fcntl(2) for discussion of the risks and consequences as well
/// as for the (probably preferred) open file description locks.
///
/// close() returns zero on success.  On error, -1 is returned, and errno is set
/// to indicate the error.
pub fn sys_close(fd: usize) -> SyscallResult {
    let task = current_task();
    task.with_mut_fd_table(|table| table.remove(fd))?;
    Ok(0)
}

/// mkdirat() attempts to create a directory named pathname.
///
/// mkdir() and mkdirat() return zero on success.  On error, -1 is returned and
/// errno is set to indicate the error.
pub fn sys_mkdirat(dirfd: isize, pathname: UserReadPtr<u8>, mode: u32) -> SyscallResult {
    let task = current_task();
    let mode = InodeMode::from_bits_truncate(mode);
    let pathname = pathname.read_cstr(&task)?;
    log::debug!("[sys_mkdirat] {mode:?}");
    let dentry = at_helper(dirfd, &pathname, mode)?;
    if !dentry.is_negetive() {
        return Err(SysError::EEXIST);
    }
    let parent = dentry.parent().unwrap();
    parent.create(dentry.name(), mode.union(InodeMode::DIR))?;
    Ok(0)
}

/// These functions return a null-terminated string containing an absolute
/// pathname that is the current working directory of the calling process. The
/// pathname is returned as the function result and via the argument buf, if
/// present.
///
/// The getcwd() function copies an absolute pathname of the current working
/// directory to the array pointed to by buf, which is of length size.
///
/// If the length of the absolute pathname of the current working directory,
/// including the terminating null byte, exceeds size bytes, NULL is returned,
/// and errno is set to ERANGE; an application should check for this error, and
/// allocate a larger buffer if necessary.
///
/// On success, these functions return a pointer to a string containing the
/// pathname of the current working directory. In the case of getcwd() and
/// getwd() this is the same value as buf.
///
/// On failure, these functions return NULL, and errno is set to indicate the
/// error. The contents of the array pointed to by buf are undefined on error.
pub fn sys_getcwd(buf: UserWritePtr<u8>, size: usize) -> SyscallResult {
    if size == 0 && buf.not_null() {
        return Err(SysError::EINVAL);
    }
    if buf.is_null() {
        return Err(SysError::EINVAL);
    }
    let task = current_task();
    let abs_path = task.cwd().path();
    let c_path_len = abs_path.len() + 1;
    if c_path_len > size {
        return Err(SysError::ERANGE);
    }
    let length = core::cmp::min(c_path_len, size);
    let abs_path = CString::new(abs_path).expect("can not have null byte in c string");
    let ret = buf.as_usize();
    buf.into_mut_slice(&task, length)?
        .copy_from_slice(&abs_path.into_bytes_with_nul());
    Ok(ret)
}

/// chdir() changes the current working directory of the calling process to the
/// directory specified in path.
///
/// On success, zero is returned.  On error, -1 is returned, and errno is set to
/// indicate the error.
pub fn sys_chdir(path: UserReadPtr<u8>) -> SyscallResult {
    let task = current_task();
    let path = path.read_cstr(&task)?;
    log::debug!("[sys_chdir] path {path}");
    let dentry = resolve_path(&path)?;
    if !dentry.inode()?.itype().is_dir() {
        return Err(SysError::ENOTDIR);
    }
    task.set_cwd(dentry);
    Ok(0)
}

/// The dup() system call allocates a new file descriptor that refers to the
/// same open file description as the descriptor oldfd. (For an explanation of
/// open file descriptions, see open(2).) The new file descriptor number is
/// guaranteed to be the lowest-numbered file descriptor that was unused in the
/// calling process.
///
/// After a successful return, the old and new file descriptors may be used
/// interchangeably. Since the two file descriptors refer to the same open file
/// description, they share file offset and file status flags; for example, if
/// the file offset is modified by using lseek(2) on one of the file
/// descriptors, the offset is also changed for the other file descriptor.
///
/// The two file descriptors do not share file descriptor flags (the
/// close-on-exec flag). The close-on-exec flag (FD_CLOEXEC; see fcntl(2)) for
/// the duplicate descriptor is off.
///
/// On success, these system calls return the new file descriptor.  On error, -1
/// is returned, and errno is set to indicate the error.
pub fn sys_dup(oldfd: usize) -> SyscallResult {
    let task = current_task();
    task.with_mut_fd_table(|table| table.dup(oldfd))
}

/// # dup2()
///
/// The dup2() system call performs the same task as dup(), but instead of using
/// the lowest-numbered unused file descriptor, it uses the file descriptor
/// number specified in newfd. In other words, the file descriptor newfd is
/// adjusted so that it now refers to the same open file description as oldfd.
///
/// If the file descriptor newfd was previously open, it is closed before being
/// reused; the close is performed silently (i.e., any errors during the close
/// are not reported by dup2()).
///
/// Note the following points:
/// + If oldfd is not a valid file descriptor, then the call fails, and newfd is
///   not closed.
/// + If oldfd is a valid file descriptor, and newfd has the same value as
///   oldfd, then dup2() does nothing, and returns newfd.
///
/// # dup3()
///
/// dup3() is the same as dup2(), except that:
/// + The caller can force the close-on-exec flag to be set for the new file
///   descriptor by specifying O_CLOEXEC in flags. See the description of the
///   same flag in open(2) for reasons why this may be useful.
/// + If oldfd equals newfd, then dup3() fails with the error EINVAL.
// TODO: flags support
pub fn sys_dup3(oldfd: usize, newfd: usize, flags: i32) -> SyscallResult {
    if oldfd == newfd {
        return Err(SysError::EINVAL);
    }
    let flags = OpenFlags::from_bits(flags).ok_or(SysError::EINVAL)?;
    let task = current_task();
    task.with_mut_fd_table(|table| table.dup3(oldfd, newfd))
}

pub fn sys_fstat(fd: usize, stat_buf: UserWritePtr<Kstat>) -> SyscallResult {
    let task = current_task();
    let file = task.with_fd_table(|table| table.get(fd))?;
    stat_buf.write(&task, Kstat::from_vfs_file(file.inode())?)?;
    Ok(0)
}

pub fn sys_fstatat(
    dirfd: isize,
    pathname: UserReadPtr<u8>,
    stat_buf: UserWritePtr<Kstat>,
    flags: i32,
) -> SyscallResult {
    let task = current_task();
    let path = pathname.read_cstr(&task)?;
    let dentry = at_helper(dirfd, &path, InodeMode::empty())?;
    stat_buf.write(&task, Kstat::from_vfs_file(dentry.inode()?)?)?;
    Ok(0)
}

pub async fn sys_mount(
    source: UserReadPtr<u8>,
    target: UserReadPtr<u8>,
    fstype: UserReadPtr<u8>,
    flags: u32,
    data: UserReadPtr<u8>,
) -> SyscallResult {
    let task = current_task();
    let source = source.read_cstr(&task)?;
    let target = target.read_cstr(&task)?; // must absolute? not mentioned in man
    let fstype = fstype.read_cstr(&task)?;
    let flags = MountFlags::from_bits(flags).ok_or(SysError::EINVAL)?;
    log::debug!(
        "[sys_mount] source:{source:?}, target:{target:?}, fstype:{fstype:?}, flags:{flags:?}, data:{data:?}",
    );

    // adding this code is because the fs_type in test code is vfat, which should be
    // turned into fat32
    let fat32_type = FS_MANAGER.lock().get("fat32").unwrap().clone();
    let fs_type = FS_MANAGER
        .lock()
        .get(&fstype)
        .unwrap_or(&fat32_type.clone())
        .clone();
    let fs_root = match fs_type.name() {
        name @ ("fat32") => {
            let dev = if name.eq("fat32") {
                // here should be getting device according to inode
                // it seems that device hasn't been associated with inode yet.
                // so here just return a virtio_block
                // let path = Path::new(sys_root_dentry(), sys_root_dentry(), &*source);
                // let dev = path.walk(InodeMode::BLOCK)?;
                // let dev_ino = dev.inode()?;
                // if dev_ino.itype() != InodeType::BlockDevice {
                //     return Err(SysError::EINVAL);
                // }
                Some(BLOCK_DEVICE.get().unwrap().clone())
            } else {
                None
            };

            let abs_target = resolve_path(&target)?.path();
            fs_type.mount(&abs_target, flags, dev)?
        }
        _ => return Err(SysError::EINVAL),
    };
    // Need a mount_point struct to manage fs_root
    Ok(0)
}

pub async fn sys_umount2(target: UserReadPtr<u8>, flags: u32) -> SyscallResult {
    let task = current_task();
    let mount_path = target.read_cstr(&task)?;
    let flags = MountFlags::from_bits(flags).ok_or(SysError::EINVAL)?;
    log::info!("[sys_umount2] umount path:{mount_path:?}");
    Ok(0)
}

/// On success, the number of bytes read is returned. On end of directory, 0 is
/// returned. On error, -1 is returned, and errno is set to indicate the error.
pub fn sys_getdents64(fd: usize, buf: usize, len: usize) -> SyscallResult {
    #[derive(Debug, Clone, Copy)]
    #[repr(C)]
    struct LinuxDirent64 {
        d_ino: u64,
        d_off: u64,
        d_reclen: u16,
        d_type: u8,
        // d_name follows here, which will be written later
    }
    // NOTE: Considering C struct align, we can not use `size_of` directly, because
    // `size_of::<LinuxDirent64>` equals 24, which is not what we want.
    const LEN_BEFORE_NAME: usize = 19;
    let task = current_task();
    let file = task.with_fd_table(|table| table.get(fd))?;
    let mut writen_len = 0;
    let _ = UserWritePtr::<u8>::from(buf).into_mut_slice(&task, len)?;
    while let Some(dirent) = file.read_dir()? {
        log::debug!("[sys_getdents64] dirent {dirent:?}");
        let buf = UserWritePtr::<LinuxDirent64>::from(buf + writen_len);
        let c_name_len = dirent.name.len() + 1;
        // align to 8 bytes
        let rec_len = (LEN_BEFORE_NAME + c_name_len + 7) & !0x7;
        let linux_dirent = LinuxDirent64 {
            d_ino: dirent.ino,
            d_off: dirent.off,
            d_reclen: rec_len as u16,
            d_type: dirent.itype as u8,
        };
        log::debug!("[sys_getdents64] linux dirent {linux_dirent:?}");
        if writen_len + rec_len > len {
            file.seek(SeekFrom::Current(-1))?;
            break;
        }
        let name_buf = UserWritePtr::<u8>::from(buf.as_usize() + LEN_BEFORE_NAME);
        buf.write_unchecked(&task, linux_dirent)?;
        name_buf.write_cstr_unchecked(&task, &dirent.name)?;
        writen_len += rec_len;
    }
    Ok(writen_len)
}

/// pipe() creates a pipe, a unidirectional data channel that can be used for
/// interprocess communication. The array pipefd is used to return two file
/// descriptors referring to the ends of the pipe. pipefd[0] refers to the read
/// end of the pipe. pipefd[1] refers to the write end of the pipe. Data written
/// to the write end of the pipe is buffered by the kernel until it is read from
/// the read end of the pipe. For further details, see pipe(7).
///
/// On success, zero is returned. On error, -1 is returned, errno is set to
/// indicate the error, and pipefd is left unchanged.
///
/// On Linux (and other systems), pipe() does not modify pipefd on failure. A
/// requirement standardizing this behavior was added in POSIX.1-2008 TC2. The
/// Linux-specific pipe2() system call likewise does not modify pipefd on
/// failure.
pub fn sys_pipe2(pipefd: UserWritePtr<[u32; 2]>, flags: i32) -> SyscallResult {
    let task = current_task();
    let (pipe_read, pipe_write) = new_pipe();
    let pipe = task.with_mut_fd_table(|table| {
        let fd_read = table.alloc(pipe_read)?;
        let fd_write = table.alloc(pipe_write)?;
        log::debug!("[sys_pipe2] read_fd: {fd_read}, write_fd: {fd_write}");
        Ok([fd_read as u32, fd_write as u32])
    })?;
    pipefd.write(&task, pipe)?;
    Ok(0)
}

/// unlink() deletes a name from the filesystem. If that name was the last link
/// to a file and no processes have the file open, the file is deleted and the
/// space it was using is made available for reuse.
///
/// If the name was the last link to a file but any processes still have the
/// file open, the file will remain in existence until the last file descriptor
/// referring to it is closed.
///
/// The unlinkat() system call operates in exactly the same way as either
/// unlink() or rmdir(2) (depending on whether or not flags includes the
/// AT_REMOVEDIR flag) except for the differences described here.
///
/// flags is a bit mask that can either be specified as 0, or by ORing together
/// flag values that control the operation of unlinkat(). Currently, only one
/// such flag is defined:
/// + AT_REMOVEDIR: By default, unlinkat() performs the equivalent of unlink()
///   on pathname. If the AT_REMOVEDIR flag is specified, it performs the
///   equivalent of rmdir(2) on pathname.
// FIXME: removal is not delayed, could be done in vfs layer
pub fn sys_unlinkat(dirfd: isize, pathname: UserReadPtr<u8>, flags: i32) -> SyscallResult {
    let task = current_task();
    let path = pathname.read_cstr(&task)?;
    let dentry = at_helper(dirfd, &path, InodeMode::empty())?;
    let parent = dentry.parent().expect("can not remove root directory");
    if flags == AT_REMOVEDIR {
        parent.rmdir(dentry.name())
    } else {
        parent.unlink(dentry.name())
    }
}

pub fn sys_ioctl(fd: usize, cmd: usize, arg: usize) -> SyscallResult {
    let task = current_task();
    let file = task.with_fd_table(|table| table.get(fd))?;
    within_sum(|| file.ioctl(cmd, arg))
}

const F_DUPFD: i32 = 0;
const F_DUPFD_CLOEXEC: i32 = 1030;
const F_GETFD: i32 = 1;
const F_SETFD: i32 = 2;
const F_GETFL: i32 = 3;
const F_SETFL: i32 = 4;

// TODO:
pub fn sys_fcntl(fd: usize, op: i32, arg: usize) -> SyscallResult {
    let task = current_task();
    match op {
        F_DUPFD_CLOEXEC => {
            let new_fd = task.with_mut_fd_table(|table| table.dup_with_bound(fd, arg));
            new_fd
        }
        F_SETFD => {
            const FD_CLOEXEC: usize = 1;
            let file = task.with_fd_table(|table| table.get(fd))?;
            let flags = file.flags();
            if arg & FD_CLOEXEC == 0 {
                // do not close on execve
                file.set_flags(flags & !OpenFlags::O_CLOEXEC);
            } else {
                // do close on execve
                file.set_flags(flags | OpenFlags::O_CLOEXEC);
            }
            Ok(0)
        }
        _ => {
            log::warn!("fcntl cmd: {} not implemented, returning 0 as default", op);
            Ok(0)
        }
    }
}

#[derive(Debug, Clone, Copy)]
#[repr(C)]
pub struct IoVec {
    base: usize,
    len: usize,
}

/// The writev() system call writes iovcnt buffers of data described by iov to
/// the file associated with the file descriptor fd ("gather output").
pub async fn sys_writev(fd: usize, iov: UserReadPtr<IoVec>, iovcnt: usize) -> SyscallResult {
    let task = current_task();
    let file = task.with_fd_table(|f| f.get(fd))?;
    let mut offset = file.pos();
    let mut total_len = 0;
    let iovs = iov.read_array(&task, iovcnt)?;
    for (i, iov) in iovs.iter().enumerate() {
        if iov.len == 0 {
            continue;
        }
        let ptr = UserReadPtr::<u8>::from(iov.base);
        log::debug!("[sys_writev] iov #{i}, ptr: {ptr}, len: {}", iov.len);
        let buf = ptr.into_slice(&task, iov.len)?;
        let write_len = file.write(offset, &buf).await?;
        total_len += write_len;
        offset += write_len;
    }
    file.seek(SeekFrom::Current(total_len as i64))?;
    Ok(total_len)
}

/// The readv() system call reads iovcnt buffers from the file associated with
/// the file descriptor fd into the buffers described by iov ("scatter input").
pub async fn sys_readv(fd: usize, iov: UserReadPtr<IoVec>, iovcnt: usize) -> SyscallResult {
    let task = current_task();
    let file = task.with_fd_table(|f| f.get(fd))?;
    let mut offset = file.pos();
    let mut total_len = 0;
    let iovs = iov.read_array(&task, iovcnt)?;
    for (i, iov) in iovs.iter().enumerate() {
        if iov.len == 0 {
            continue;
        }
        let ptr = UserWritePtr::<u8>::from(iov.base);
        log::debug!("[sys_readv] iov #{i}, ptr: {ptr}, len: {}", iov.len);
        let mut buf = ptr.into_mut_slice(&task, iov.len)?;
        let write_len = file.read(offset, &mut buf).await?;
        total_len += write_len;
        offset += write_len;
    }
    file.seek(SeekFrom::Current(total_len as i64))?;
    Ok(total_len)
}

#[derive(Debug, Copy, Clone)]
#[repr(C)]
pub struct PollFd {
    fd: i32,      // file descriptor
    events: i16,  // requested events
    revents: i16, // returned events
}

pub async fn sys_ppoll(
    fds: UserRdWrPtr<PollFd>,
    nfds: usize,
    timeout_ts: UserReadPtr<TimeSpec>,
    sigmask: usize,
) -> SyscallResult {
    let task = current_task();
    let fds_va: VirtAddr = fds.as_usize().into();
    let mut poll_fds = fds.read_array(&task, nfds)?;
    let timeout = if timeout_ts.is_null() {
        None
    } else {
        Some(timeout_ts.read(&task)?.into())
    };

    pub struct PollFuture<'a> {
        futures: Vec<Async<'a, SysResult<PollEvents>>>,
        ready_cnt: usize,
    }

    impl Future for PollFuture<'_> {
        type Output = Vec<(usize, SysResult<PollEvents>)>;

        fn poll(self: Pin<&mut Self>, cx: &mut Context<'_>) -> Poll<Self::Output> {
            let this = unsafe { self.get_unchecked_mut() };
            let mut ret_vec = Vec::new();
            for (i, future) in this.futures.iter_mut().enumerate() {
                let result = unsafe { Pin::new_unchecked(future).poll(cx) };
                if let Poll::Ready(result) = result {
                    this.ready_cnt += 1;
                    ret_vec.push((i, result))
                }
            }
            if this.ready_cnt > 0 {
                Poll::Ready(ret_vec)
            } else {
                Poll::Pending
            }
        }
    }

    let mut futures = Vec::<Async<SysResult<PollEvents>>>::with_capacity(nfds);
    for poll_fd in poll_fds.iter() {
        let fd = poll_fd.fd as usize;
        let events = PollEvents::from_bits(poll_fd.events).unwrap();
        let file = task.with_fd_table(|table| table.get(fd))?;
        let future = dyn_future(async move { file.poll(events).await });
        futures.push(future);
    }

    let poll_future = PollFuture {
        futures,
        ready_cnt: 0,
    };

    let mut poll_fds_slice = unsafe { UserSlice::<PollFd>::new_unchecked(fds_va, nfds) };

    let ret_vec = if let Some(timeout) = timeout {
        match TimeLimitedTaskFuture::new(timeout, poll_future).await {
            TimeLimitedTaskOutput::Ok(ret_vec) => ret_vec,
            TimeLimitedTaskOutput::TimeOut => {
                log::debug!("[sys_ppoll]: timeout");
                return Ok(0);
            }
        }
    } else {
        poll_future.await
    };

    let ret = ret_vec.len();
    for (i, result) in ret_vec {
        if let Ok(result) = result {
            poll_fds[i].revents |= result.bits() as i16;
        } else {
            poll_fds[i].revents |= PollEvents::POLLERR.bits() as i16;
        }
    }
    poll_fds_slice.copy_from_slice(&poll_fds);
    Ok(ret)
}

<<<<<<< HEAD
pub fn sys_umask() -> SyscallResult {
    Ok(0o777)
=======
/// sendfile() copies data between one file descriptor and another. Because
/// this copying is done within the kernel, sendfile() is more efficient than
/// the combination of read(2) and write(2), which would require transferring
/// data to and from user space.
///
/// in_fd should be a file descriptor opened for reading and out_fd should be a
/// descriptor opened for writing.
///
/// If offset is not NULL, then it points to a variable holding the file offset
/// from which sendfile() will start reading data from in_fd. When sendfile()
/// returns, this variable will be set to the offset of the byte following
/// the last byte that was read. If offset is not NULL, then sendfile() does
/// not modify the file offset of in_fd; otherwise the file offset is adjusted
/// to reflect the number of bytes read from in_fd.
///
/// If offset is NULL, then data will be read from in_fd starting at the file
/// offset, and the file offset will be updated by the call.
///
/// count is the number of bytes to copy between the file descriptors.
///
/// The in_fd argument must correspond to a file which supports mmap(2)-like
/// operations (i.e., it cannot be a socket). Except since Linux 5.12 and if
/// out_fd is a pipe, in which case sendfile() desugars to a splice(2) and its
/// restrictions apply.
///
/// If the transfer was successful, the number of bytes written to out_fd is
/// returned. Note that a successful call to sendfile() may write fewer bytes
/// than requested; the caller should be prepared to retry the call if there
/// were unsent bytes.
pub async fn sys_sendfile(
    out_fd: usize,
    in_fd: usize,
    offset: UserRdWrPtr<usize>,
    count: usize,
) -> SyscallResult {
    let task = current_task();
    let in_file = task.with_fd_table(|table| table.get(in_fd))?;
    let out_file = task.with_fd_table(|table| table.get(out_fd))?;

    if !in_file.flags().readable() || !out_file.flags().writable() {
        return Err(SysError::EBADF);
    }
    let mut buf = vec![0 as u8; count];
    if offset.is_null() {
        let len = in_file.read(in_file.pos(), &mut buf).await?;
        in_file.seek(SeekFrom::Current(len as i64))?;
    } else {
        let mut offset = offset.into_mut(&task)?;
        let len = in_file.read(*offset, &mut buf).await?;
        *offset.deref_mut() = *offset + len;
    }
    let ret = out_file.write(out_file.pos(), &buf).await?;
    out_file.seek(SeekFrom::Current(ret as i64))?;
    Ok(ret)

    // let mut buf = vec![0 as u8; count];
    // let nbytes = match offset_ptr {
    //     0 => input_file.file.read(&mut buf, input_file.flags).await?,
    //     _ => {
    //         UserCheck::new()
    //             .check_readable_slice(offset_ptr as *const u8,
    // core::mem::size_of::<usize>())?;         let _sum_guard =
    // SumGuard::new();         let input_offset = unsafe { *(offset_ptr as
    // *const usize) };         let nbytes = input_file.file.pread(&mut buf,
    // input_offset).await?;         // let old_offset =
    // input_file.offset()?;         // input_file.seek(input_offset)?;
    //         // let nbytes = input_file.read(&mut buf).await?;
    //         // input_file.seek(old_offset as usize)?;
    //         unsafe {
    //             *(offset_ptr as *mut usize) = *(offset_ptr as *mut usize) +
    // nbytes as usize;         }
    //         nbytes
    //     }
    // };
    // info!("[sys_sendfile]: read {} bytes from inputfile", nbytes);
    // let ret = output_file
    //     .file
    //     .write(&buf[0..nbytes as usize], output_file.flags)
    //     .await;
    // debug!("[sys_sendfile]: finished");
    // ret
>>>>>>> 5eb65b2c
}

/// The dirfd argument is used in conjunction with the pathname argument as
/// follows:
/// + If the pathname given in pathname is absolute, then dirfd is ignored.
/// + If the pathname given in pathname is relative and dirfd is the special
///   value AT_FDCWD, then pathname is interpreted relative to the current
///   working directory of the calling process (like open()).
/// + If the pathname given in pathname is relative, then it is interpreted
///   relative to the directory referred to by the file descriptor dirfd (rather
///   than relative to the current working directory of the calling process, as
///   is done by open() for a relative pathname).  In this case, dirfd must be a
///   directory that was opened for reading (O_RDONLY) or using the O_PATH flag.
pub fn at_helper(fd: isize, path: &str, mode: InodeMode) -> SysResult<Arc<dyn Dentry>> {
    log::info!("[at_helper] fd: {fd}, path: {path}");
    let task = current_task();
    let path = if is_absolute_path(path) {
        Path::new(sys_root_dentry(), sys_root_dentry(), path)
    } else if fd as i32 == AT_FDCWD {
        Path::new(sys_root_dentry(), task.cwd(), path)
    } else {
        let fd = fd as usize;
        let file = task.with_fd_table(|table| table.get(fd))?;
        Path::new(sys_root_dentry(), file.dentry(), path)
    };
    path.walk(mode)
}

/// Given a path, absolute or relative, will find.
pub fn resolve_path(path: &str) -> SysResult<Arc<dyn Dentry>> {
    at_helper(AT_FDCWD as isize, path, InodeMode::empty())
}<|MERGE_RESOLUTION|>--- conflicted
+++ resolved
@@ -667,10 +667,6 @@
     Ok(ret)
 }
 
-<<<<<<< HEAD
-pub fn sys_umask() -> SyscallResult {
-    Ok(0o777)
-=======
 /// sendfile() copies data between one file descriptor and another. Because
 /// this copying is done within the kernel, sendfile() is more efficient than
 /// the combination of read(2) and write(2), which would require transferring
@@ -752,7 +748,10 @@
     //     .await;
     // debug!("[sys_sendfile]: finished");
     // ret
->>>>>>> 5eb65b2c
+}
+
+pub fn sys_umask() -> SyscallResult {
+    Ok(0o777)
 }
 
 /// The dirfd argument is used in conjunction with the pathname argument as
