use alloc::{boxed::Box, sync::Arc};
use core::time::Duration;

use arch::time::{get_time_duration, get_time_ms, get_time_us};
use systype::{SysError, SyscallResult};
use time::{
    timespec::TimeSpec,
    timeval::{ITimerVal, TimeVal},
    tms::TMS,
    CLOCK_DEVIATION, CLOCK_MONOTONIC, CLOCK_PROCESS_CPUTIME_ID, CLOCK_REALTIME,
    CLOCK_THREAD_CPUTIME_ID,
};
use timer::{Timer, TIMER_MANAGER};

use super::Syscall;
use crate::{
    mm::{UserReadPtr, UserWritePtr},
    task::signal::RealITimer,
};

impl Syscall<'_> {
    /// Retrieves the current time of day.
    ///
    /// This function fetches the current time, writing it into a provided
    /// `TimeVal` structure, pointed to by `tv`. The time is expressed in
    /// seconds and microseconds since the Epoch (00:00:00 UTC on 1 January
    /// 1970). This function does not provide timezone information, and the
    /// `tz` parameter is ignored.
    ///
    /// # Parameters
    /// - `tv`: `UserWritePtr<TimeVal>`
    ///   - A user-space pointer to a `TimeVal` structure where the syscall will
    ///     write the current time.
    /// - `tz`: `usize`
    ///   - An obsolete parameter historically used for timezone information.
    ///     Typically set to zero or ignored in modern implementations.
    pub fn sys_gettimeofday(&self, tv: UserWritePtr<TimeVal>, _tz: usize) -> SyscallResult {
        let task = self.task;
        if tv.not_null() {
            tv.write(&task, TimeVal::from_usec(get_time_us()))?;
        }
        Ok(0)
    }

    pub fn sys_times(&self, tms: UserWritePtr<TMS>) -> SyscallResult {
        let task = self.task;
        if tms.not_null() {
            tms.write(&task, TMS::from_task_time_stat(task.time_stat()))?;
        }
        Ok(0)
    }

    /// nanosleep suspends the execution of the calling thread until either at
    /// least the time specified in *req has elapsed, or the delivery of a
    /// signal that triggers the invocation of a handler in the calling
    /// thread or that terminates the process
    ///
    /// req: Specify the length of time you want to sleep
    /// rem: If it is not NULL, when the function returns, the timespec
    /// structure it points to will be updated to the time it has not
    /// finished sleeping
    pub async fn sys_nanosleep(
        &self,
        req: UserReadPtr<TimeSpec>,
        rem: UserWritePtr<TimeSpec>,
    ) -> SyscallResult {
        let task = self.task;
        if req.is_null() {
            log::info!("[sys_nanosleep] sleep request is null");
            return Ok(0);
        }
        let req = req.read(&task)?;
        let remain = task.suspend_timeout(req.into()).await;
        if remain.is_zero() {
            Ok(0)
        } else {
            if rem.not_null() {
                rem.write(&task, remain.into())?;
            }
            Err(SysError::EINTR)
        }
    }

    /// retrieve the time of the specified clock clockid
    pub fn sys_clock_gettime(&self, clockid: usize, tp: UserWritePtr<TimeSpec>) -> SyscallResult {
        if tp.is_null() {
            return Ok(0);
        }
        let task = self.task;
        match clockid {
            CLOCK_REALTIME | CLOCK_MONOTONIC => {
                let current = get_time_duration();
                tp.write(
                    &task,
                    (unsafe { CLOCK_DEVIATION }[clockid] + current).into(),
                )?;
            }
            CLOCK_PROCESS_CPUTIME_ID => {
                let cpu_time = task.get_process_cputime();
                tp.write(&task, cpu_time.into())?;
            }
            CLOCK_THREAD_CPUTIME_ID => {
                tp.write(&task, task.time_stat().cpu_time().into())?;
            }
            _ => {
                log::error!("[sys_clock_gettime] unsupported clockid{}", clockid);
                return Err(SysError::EINTR);
            }
        }
        Ok(0)
    }

    pub fn sys_clock_settime(&self, clockid: usize, tp: UserReadPtr<TimeSpec>) -> SyscallResult {
        if clockid == CLOCK_PROCESS_CPUTIME_ID
            || clockid == CLOCK_THREAD_CPUTIME_ID
            || clockid == CLOCK_MONOTONIC
        {
            log::error!("[sys_clock_settime] The clockid {} specified in a call to clock_settime() is not a settable clock.", clockid);
            return Err(SysError::EINVAL);
        }
        let task = self.task;
        let tp = tp.read(&task)?;
        if !tp.is_valid() {
            return Err(SysError::EINVAL);
        }
        match clockid {
            CLOCK_REALTIME => {
                if tp.into_ms() < get_time_ms() {
                    log::error!("[sys_clock_settime] attempted to set the time to a value less than the current value of the CLOCK_MONOTONIC clock.");
                    return Err(SysError::EINVAL);
                }
                unsafe {
                    CLOCK_DEVIATION[clockid] = Duration::from(tp) - get_time_duration();
                }
            }
            _ => {
                log::error!("[sys_clock_gettime] unsupported clockid{}", clockid);
                return Err(SysError::EINVAL);
            }
        }
        Ok(0)
    }

    /// finds the resolution (precision) of the specified clock clockid
    pub fn sys_clock_getres(&self, _clockid: usize, res: UserWritePtr<TimeSpec>) -> SyscallResult {
        if res.is_null() {
            return Ok(0);
        }
        let task = self.task;
        res.write(&task, Duration::from_nanos(1).into())?;
        Ok(0)
    }

<<<<<<< HEAD
    /// Kernel provides a timer mechanism called itimer for implementing
    /// interval timers. Interval timer allows processes to receive signals
    /// after a specified time interval
=======
    pub async fn sys_clock_nanosleep(
        &self,
        clockid: usize,
        flags: usize,
        t: UserReadPtr<TimeSpec>,
        rem: UserWritePtr<TimeSpec>,
    ) -> SyscallResult {
        /// for clock_nanosleep
        pub const TIMER_ABSTIME: usize = 1;
        let task = self.task;
        match clockid {
            // FIXME: what is CLOCK_MONOTONIC
            CLOCK_REALTIME | CLOCK_MONOTONIC => {
                let ts = t.read(task)?;
                let req: Duration = ts.into();
                let remain = if flags == TIMER_ABSTIME {
                    let current = get_time_duration();
                    // request time is absolutely
                    if req.le(&current) {
                        return Ok(0);
                    }
                    let sleep = req - current;
                    task.suspend_timeout(req).await
                } else {
                    task.suspend_timeout(req).await
                };
                if remain.is_zero() {
                    Ok(0)
                } else {
                    if rem.not_null() {
                        rem.write(&task, remain.into())?;
                    }
                    Err(SysError::EINTR)
                }
            }
            _ => {
                log::error!("[sys_clock_nanosleep] unsupported clockid {}", clockid);
                return Err(SysError::EINVAL);
            }
        }
    }

    /// provide access to interval timers, that is, timers that initially expire
    /// at some point in the future, and (optionally) at regular intervals
    /// after that. When a timer expires, a signal is generated for the
    /// calling process, and the timer is reset to the specified interval
    /// (if the interval is nonzero). Three  types  of  timers—specified via
    /// the which argument—are provided, each of which counts against a
    /// different clock and generates a different signal
    /// on timer expiration:
>>>>>>> d1296a36
    pub fn sys_setitimer(
        &self,
        which: usize,
        new_value: UserReadPtr<ITimerVal>,
        old_value: UserWritePtr<ITimerVal>,
    ) -> SyscallResult {
        if which > 2 {
            return Err(SysError::EINVAL);
        }
        debug_assert!(which == CLOCK_REALTIME);
        let task = self.task;
        let new = new_value.read(&task)?;

        if !new.is_valid() {
            return Err(SysError::EINVAL);
        }
        let (old, next_expire, add_timer) = task.with_mut_itimers(|itimers| {
            // only supports real itimer now
            let mut itimer = &mut itimers[which];
            let old = ITimerVal {
                it_interval: itimer.interval.into(),
                it_value: itimer
                    .next_expire
                    .saturating_sub(get_time_duration())
                    .into(),
            };
            let new_enabled = new.is_enabled();
            let add_timer = !itimer.enabled && new_enabled;
            itimer.enabled = new_enabled;
            itimer.interval = new.it_interval.into();
            itimer.next_expire = get_time_duration() + new.it_value.into();
            (old, itimer.next_expire, add_timer)
        });
        if add_timer {
            let timer = Timer::new(
                next_expire,
                Box::new(RealITimer {
                    task: Arc::downgrade(self.task),
                }),
            );
            TIMER_MANAGER.add_timer(timer);
        }
        log::info!("[sys_setitimer] new: {new:?} old: {old:?}");
        if old_value.not_null() {
            old_value.write(&task, old)?;
        }
        Ok(0)
    }

    pub fn sys_getitimer(
        &self,
        which: usize,
        curr_value: UserWritePtr<ITimerVal>,
    ) -> SyscallResult {
        if which > 2 {
            return Err(SysError::EINVAL);
        }
        if curr_value.not_null() {
            let task = self.task;
            let itimerval = task.with_itimers(|itimers| {
                let itimer = &itimers[which];
                ITimerVal {
                    it_interval: itimer.interval.into(),
                    it_value: itimer
                        .next_expire
                        .saturating_sub(get_time_duration())
                        .into(),
                }
            });
            curr_value.write(&task, itimerval)?;
        }
        Ok(0)
    }
}<|MERGE_RESOLUTION|>--- conflicted
+++ resolved
@@ -151,11 +151,6 @@
         Ok(0)
     }
 
-<<<<<<< HEAD
-    /// Kernel provides a timer mechanism called itimer for implementing
-    /// interval timers. Interval timer allows processes to receive signals
-    /// after a specified time interval
-=======
     pub async fn sys_clock_nanosleep(
         &self,
         clockid: usize,
@@ -198,15 +193,9 @@
         }
     }
 
-    /// provide access to interval timers, that is, timers that initially expire
-    /// at some point in the future, and (optionally) at regular intervals
-    /// after that. When a timer expires, a signal is generated for the
-    /// calling process, and the timer is reset to the specified interval
-    /// (if the interval is nonzero). Three  types  of  timers—specified via
-    /// the which argument—are provided, each of which counts against a
-    /// different clock and generates a different signal
-    /// on timer expiration:
->>>>>>> d1296a36
+    /// Kernel provides a timer mechanism called itimer for implementing
+    /// interval timers. Interval timer allows processes to receive signals
+    /// after a specified time interval
     pub fn sys_setitimer(
         &self,
         which: usize,
