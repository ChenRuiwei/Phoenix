use core::mem;

use async_utils::suspend_now;
use config::process::INIT_PROC_PID;
use signal::{
    action::{Action, ActionType},
    siginfo::{SigDetails, SigInfo},
    signal_stack::{SignalStack, UContext},
    sigset::{Sig, SigSet},
};
use systype::{SysError, SyscallResult};
use time::timespec::TimeSpec;

use super::Syscall;
use crate::{
    mm::{UserReadPtr, UserWritePtr},
    task::{
        signal::{SigAction, SIG_DFL, SIG_IGN},
        TASK_MANAGER,
    },
};

impl Syscall<'_> {
    /// NOTE: sigaction() can be called with a NULL second argument to query the
    /// current signal handler. It can also be used to check whether a given
    /// signal is valid for the current machine by calling it with NULL
    /// second and third arguments.
    pub fn sys_rt_sigaction(
        &self,
        signum: i32,
        action: UserReadPtr<SigAction>,
        old_action: UserWritePtr<SigAction>,
    ) -> SyscallResult {
        let task = self.task;
        let signum = Sig::from_i32(signum);
        // 不能为SIGKILL或者SIGSTOP绑定处理函数
        if !signum.is_valid() || signum.is_kill_or_stop() {
            return Err(SysError::EINVAL);
        }
        log::info!(
<<<<<<< HEAD
        "[sys_rt_sigaction] {signum:?}, new_ptr:{action}, old_ptr:{old_action}, old_sa_type:{:?}",
        task.with_sig_handlers(|handlers| { handlers.get(signum).atype })
    );
=======
            "[sys_rt_sigaction] {signum:?}, new_ptr:{action}, old_ptr:{old_action}, old_sa_type:{:?}",
            task.with_sig_handlers(|handlers| { handlers.get(signum).atype })
        );
>>>>>>> b2b51b7d
        if old_action.not_null() {
            let old = task.with_sig_handlers(|handlers| handlers.get(signum));
            old_action.write(&task, old.into())?;
        }
        if action.not_null() {
            let mut action = action.read(&task)?;
            // 无法在一个信号处理函数执行的时候屏蔽调SIGKILL和SIGSTOP信号
            action.sa_mask.remove(SigSet::SIGKILL | SigSet::SIGSTOP);
            let new = Action {
                atype: match action.sa_handler {
                    SIG_DFL => ActionType::default(signum),
                    SIG_IGN => ActionType::Ignore,
                    entry => ActionType::User { entry },
                },
                flags: action.sa_flags,
                mask: action.sa_mask,
            };
            log::info!("[sys_rt_sigaction] new:{:?}", new);
            task.with_mut_sig_handlers(|handlers| handlers.update(signum, new));
        }
        Ok(0)
    }

    /// how决定如何修改当前的信号屏蔽字;set指定了需要添加、移除或设置的信号;
    /// 当前的信号屏蔽字会被保存在 oldset 指向的位置
    /// The use of sigprocmask() is unspecified in a multithreaded process;
    pub fn sys_rt_sigprocmask(
        &self,
        how: usize,
        set: UserReadPtr<SigSet>,
        old_set: UserWritePtr<SigSet>,
        sigset_size: usize,
    ) -> SyscallResult {
        const SIGBLOCK: usize = 0;
        const SIGUNBLOCK: usize = 1;
        const SIGSETMASK: usize = 2;
        debug_assert!(sigset_size == 8);
        let task = self.task;
        if old_set.not_null() {
            old_set.write(&task, *task.sig_mask())?;
        }
        if set.not_null() {
            let mut set = set.read(&task)?;
            log::info!("[sys_rt_sigprocmask] set:{set:#x}");
            // It is not possible to block SIGKILL or SIGSTOP.  Attempts to do so are
            // silently ignored.
            set.remove(SigSet::SIGKILL | SigSet::SIGCONT);
            match how {
                SIGBLOCK => {
                    *task.sig_mask() |= set;
                }
                SIGUNBLOCK => {
                    task.sig_mask().remove(set);
                }
                SIGSETMASK => {
                    *task.sig_mask() = set;
                }
                _ => {
                    return Err(SysError::EINVAL);
                }
            };
        }
        Ok(0)
    }

    // NOTE: should return a0 of the saved user context, since signal handler has
    // preempted the return of the last trap call.
    pub fn sys_rt_sigreturn(&self) -> SyscallResult {
        let task = self.task;
        let cx = task.trap_context_mut();
        let ucontext_ptr: UserReadPtr<UContext> = (task.sig_ucontext_ptr()).into();
        // log::trace!("[sys_rt_sigreturn] ucontext_ptr: {ucontext_ptr:?}");
        let ucontext = ucontext_ptr.read(&task)?;
        // log::error!("[SA_SIGINFO] load ucontext {ucontext:?}");
        *task.sig_mask() = ucontext.uc_sigmask;
        *task.sig_stack() = (ucontext.uc_stack.ss_size != 0).then_some(ucontext.uc_stack);
        cx.sepc = ucontext.uc_mcontext.sepc;
        cx.user_x = ucontext.uc_mcontext.user_x;
        // log::error!("stask after {:#x}", cx.user_x[2]);
        Ok(cx.user_x[10])
    }

    pub fn sys_rt_signalstack(
        &self,
        _ss: UserReadPtr<SignalStack>,
        old_ss: UserWritePtr<SignalStack>,
    ) -> SyscallResult {
        if !old_ss.is_null() {
            // old_ss.write(self.task, current_task())
        }
        todo!()
    }

    /// The kill() system call can be used to send any signal to any process
    /// group or process.
    /// - If pid is positive, then signal sig is sent to the process with the ID
    ///   specified by pid.
    /// - If pid equals 0, then sig is sent to every process in the process
    ///   group of the calling process.
    /// - If pid equals -1, then sig is sent to every process for which the
    ///   calling process has permission to send signals, except for process 1
    ///   (init)
    /// - If pid is less than -1, then sig is sent to every process in the
    ///   process group whose ID is -pid.
    /// - If sig is 0, then no signal is sent, but existence and permission
    ///   checks are still performed; this can be used to check for the
    ///   existence of a process ID or process group ID that the caller is
    ///   permitted to signal.
    ///
    /// **RETURN VALUE** :On success (at least one signal was sent), zero is
    /// returned. On error, -1 is returned, and errno is set appropriately
    pub fn sys_kill(&self, pid: isize, signum: i32) -> SyscallResult {
        let sig = Sig::from_i32(signum);
        if !sig.is_valid() {
            return Err(SysError::EINVAL);
        }
        // log::debug!("[sys_kill] signal {sig:?}");
        match pid {
            0 => {
                // 进程组
                // unimplemented!()
                let pid = self.task.pid();
                if let Some(task) = TASK_MANAGER.get(pid as usize) {
                    if task.is_leader() {
                        task.receive_siginfo(
                            SigInfo {
                                sig,
                                code: SigInfo::USER,
                                details: SigDetails::Kill { pid },
                            },
                            false,
                        );
                    } else {
                        // sys_kill is sent to process not thread
                        return Err(SysError::ESRCH);
                    }
                } else {
                    return Err(SysError::ESRCH);
                }
            }
            -1 => {
                TASK_MANAGER.for_each(|task| {
                    if task.pid() != INIT_PROC_PID && task.is_leader() && sig.raw() != 0 {
                        task.receive_siginfo(
                            SigInfo {
                                sig,
                                code: SigInfo::USER,
                                details: SigDetails::Kill { pid: task.pid() },
                            },
                            false,
                        );
                    }
                    Ok(())
                })?;
            }
            _ if pid > 0 => {
                if let Some(task) = TASK_MANAGER.get(pid as usize) {
                    if task.is_leader() {
                        task.receive_siginfo(
                            SigInfo {
                                sig,
                                code: SigInfo::USER,
                                details: SigDetails::Kill { pid: task.pid() },
                            },
                            false,
                        );
                    } else {
                        // sys_kill is sent to process not thread
                        return Err(SysError::ESRCH);
                    }
                } else {
                    return Err(SysError::ESRCH);
                }
            }
            _ => {
                // pid < -1
                // sig is sent to every process in the process group whose ID is -pid.
                unimplemented!()
            }
        }
        Ok(0)
    }

    /// sends the signal sigum to the thread with the thread ID tid in the
    /// thread group tgid.  (By contrast, kill(2) can be used to send a
    /// signal only to a process (i.e., thread group) as a whole, and the
    /// signal will be delivered to an arbitrary thread within that
    /// process.)
    pub fn sys_tgkill(&self, tgid: isize, tid: isize, signum: i32) -> SyscallResult {
        let sig = Sig::from_i32(signum);
        if !sig.is_valid() || tgid < 0 || tid < 0 {
            return Err(SysError::EINVAL);
        }
        let task = TASK_MANAGER.get(tgid as usize).ok_or(SysError::ESRCH)?;
        if !task.is_leader() {
            return Err(SysError::ESRCH);
        }
        task.with_mut_thread_group(|tg| -> SyscallResult {
            for thread in tg.iter() {
                if thread.tid() == tid as usize {
                    thread.receive_siginfo(
                        SigInfo {
                            sig,
                            code: SigInfo::TKILL,
                            details: SigDetails::Kill { pid: task.pid() },
                        },
                        true,
                    );
                    return Ok(0);
                }
            }
            return Err(SysError::ESRCH);
        })
    }

    /// An obsolete predecessor to tgkill(). It allows only the target thread ID
    /// to be specified, which may result in the wrong thread being signaled if
    /// a thread terminates and its thread ID is recycled.  Avoid using this
    /// system call.
    pub fn sys_tkill(&self, tid: isize, signum: i32) -> SyscallResult {
        let sig = Sig::from_i32(signum);
        if !sig.is_valid() || tid < 0 {
            return Err(SysError::EINVAL);
        }
        let task = TASK_MANAGER.get(tid as usize).ok_or(SysError::ESRCH)?;
        task.receive_siginfo(
            SigInfo {
                sig,
                code: SigInfo::TKILL,
                details: SigDetails::Kill { pid: task.pid() },
            },
            true,
        );
        Ok(0)
    }

    /// temporarily replaces the signal mask of the calling thread with the mask
    /// given by mask and then suspends the thread until delivery of a signal
    /// whose action is to invoke a signal handler or to terminate a process
    ///
    /// If the signal terminates the process, then sigsuspend() does not return.
    /// If the signal is caught, then sigsuspend() returns after the signal
    /// handler returns, and the signal mask is restored to the state before
    /// the call to sigsuspend().
    ///
    /// It is not possible to block SIGKILL or SIGSTOP; specifying these signals
    /// in mask, has no effect on the thread's signal mask.
    pub async fn sys_rt_sigsuspend(&self, mask: UserReadPtr<SigSet>) -> SyscallResult {
        let task = self.task;
        let mut mask = mask.read(&task)?;
        mask.remove(SigSet::SIGKILL | SigSet::SIGSTOP);
        let oldmask = mem::replace(task.sig_mask(), mask);
        let invoke_signal = task.with_sig_handlers(|handlers| handlers.bitmap());
        task.set_interruptable();
        task.set_wake_up_signal(mask | invoke_signal);
        suspend_now().await;
        *task.sig_mask() = oldmask;
        task.set_running();
        Err(SysError::EINTR)
    }

    /// Suspends execution of the calling thread until one of the
    /// signals in set is pending (If one of the signals in set is already
    /// pending for the calling thread, sigwaitinfo() will return
    /// immediately.). It removes the signal from the set of pending signals
    /// and returns the signal number as its function result.
    ///
    /// - `set`: Suspend the execution of the process until a signal in `set`
    ///   that arrives
    /// - `info`: If it is not NULL, the buffer that it points to is used to
    ///   return a structure of type siginfo_t containing information about the
    ///   signal.
    /// - `timeout`: specifies the interval for which the thread is suspended
    ///   waiting for a signal.
    ///
    /// On success, sigtimedwait() returns a signal number
    pub async fn sys_rt_sigtimedwait(
        &self,
        set: UserReadPtr<SigSet>,
        info: UserWritePtr<SigInfo>,
        timeout: UserReadPtr<TimeSpec>,
    ) -> SyscallResult {
        let task = self.task;
        let mut set = set.read(&task)?;
        set.remove(SigSet::SIGKILL | SigSet::SIGSTOP);

        task.set_interruptable();
        task.set_wake_up_signal(set);
        if timeout.not_null() {
            let timeout = timeout.read(&task)?;
            task.suspend_timeout(timeout.into()).await;
        } else {
            suspend_now().await;
        }
        task.set_running();
        Ok(0)
    }
}<|MERGE_RESOLUTION|>--- conflicted
+++ resolved
@@ -38,15 +38,9 @@
             return Err(SysError::EINVAL);
         }
         log::info!(
-<<<<<<< HEAD
-        "[sys_rt_sigaction] {signum:?}, new_ptr:{action}, old_ptr:{old_action}, old_sa_type:{:?}",
-        task.with_sig_handlers(|handlers| { handlers.get(signum).atype })
-    );
-=======
             "[sys_rt_sigaction] {signum:?}, new_ptr:{action}, old_ptr:{old_action}, old_sa_type:{:?}",
             task.with_sig_handlers(|handlers| { handlers.get(signum).atype })
         );
->>>>>>> b2b51b7d
         if old_action.not_null() {
             let old = task.with_sig_handlers(|handlers| handlers.get(signum));
             old_action.write(&task, old.into())?;
