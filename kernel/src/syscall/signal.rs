--- conflicted
+++ resolved
@@ -23,6 +23,7 @@
     old_action: UserWritePtr<SigAction>,
 ) -> SyscallResult {
     let task = current_task();
+    let task = current_task();
     let signum = Sig::from_usize(signum);
     if !signum.is_valid() {
         return Err(SysError::EINVAL);
@@ -39,20 +40,10 @@
         flags: action.sa_flags,
         mask: action.sa_mask,
     };
-<<<<<<< HEAD
     let old = task.with_mut_signal(|signal| -> Action { signal.handlers.replace(signum, new) });
     // TODO: 这里删掉了UMI的一点东西？不知道会不会影响
     if !old_action.is_null() {
         old_action.write(task, old.into());
-=======
-    let mut signal = task.signal.lock();
-    let old = signal.handlers.replace(signum, new);
-    drop(signal);
-
-    // TODO: 这里删掉了UMI的一点东西？不知道会不会影响
-    if !old_action.is_null() {
-        old_action.write(task, old.into())?;
->>>>>>> 36fbfee2
     }
     Ok(0)
 }
@@ -64,7 +55,6 @@
     set: UserReadPtr<SigSet>,
     old_set: UserWritePtr<SigSet>,
 ) -> SyscallResult {
-<<<<<<< HEAD
     const SIGBLOCK: usize = 0;
     const SIGUNBLOCK: usize = 1;
     const SIGSETMASK: usize = 2;
@@ -90,23 +80,6 @@
                 _ => {
                     return Err(SysError::EINVAL);
                 }
-=======
-    let task = current_task();
-    let mut signal = task.signal.lock();
-    if !old_set.is_null() {
-        old_set.write(task, signal.blocked)?;
-    }
-    if !set.is_null() {
-        match SigProcMaskHow::from(how) {
-            SigProcMaskHow::SigBlock => {
-                signal.blocked |= set.read(task)?;
-            }
-            SigProcMaskHow::SigUnblock => {
-                signal.blocked.remove(set.read(task)?);
-            }
-            SigProcMaskHow::SigSetMask => {
-                signal.blocked = set.read(task)?;
->>>>>>> 36fbfee2
             }
             Ok(0)
         });
@@ -116,8 +89,7 @@
 
 pub fn sys_sigreturn() -> SyscallResult {
     let task = current_task();
-<<<<<<< HEAD
-    let trap_cx = current_trap_cx();
+    let trap_cx = task.trap_context_mut();
     let ucontext_ptr = UserReadPtr::<UContext>::from_usize(trap_cx.user_x[1]);
 
     let ucontext = ucontext_ptr.read(task)?;
@@ -127,16 +99,6 @@
     task.set_signal_stack((ucontext.uc_stack.ss_size != 0).then_some(ucontext.uc_stack));
     trap_cx.sepc = ucontext.uc_mcontext.sepc;
     trap_cx.user_x = ucontext.uc_mcontext.user_x;
-=======
-    let trap_context = task.trap_context_mut();
-    let ucontext_ptr = UserReadPtr::<UContext>::from(trap_context.user_x[1]);
-    // TODO: if can't read, it should cause segment fault
-    let ucontext = ucontext_ptr.read(task)?;
-    task.signal.lock().blocked = ucontext.uc_sigmask;
-    task.set_signal_stack((ucontext.uc_stack.ss_size != 0).then_some(ucontext.uc_stack));
-    trap_context.sepc = ucontext.uc_mcontext.sepc;
-    trap_context.user_x = ucontext.uc_mcontext.user_x;
->>>>>>> 36fbfee2
     Ok(0)
 }
 
