--- conflicted
+++ resolved
@@ -1,8 +1,6 @@
-<<<<<<< HEAD
 use core::isize;
 
 use arch::time::get_time_duration;
-use async_utils::dyn_future;
 use config::mm::{PAGE_MASK, PAGE_SIZE};
 use memory::VirtAddr;
 use systype::{SysError, SyscallResult};
@@ -14,12 +12,6 @@
     mm::memory_space::vm_area::{MapPerm, VmArea},
     processor::hart::current_task,
 };
-=======
-use memory::VirtAddr;
-use systype::{SysError, SyscallResult};
-
-use crate::{mm::memory_space::vm_area::MapPerm, processor::hart::current_task};
->>>>>>> 83d2fb72
 
 bitflags! {
     // See in "bits/mman-linux.h"
