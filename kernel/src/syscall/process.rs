//! Syscall for processes operations.

use alloc::{
    string::{String, ToString},
    vec::Vec,
};

use async_utils::{suspend_now, yield_now};
use signal::{
    siginfo::*,
    sigset::{Sig, SigSet},
};
use systype::{SysError, SysResult, SyscallResult};

use super::Syscall;
use crate::{
    mm::{UserReadPtr, UserWritePtr},
    task::{spawn_user_task, PGid, Pid, TASK_MANAGER},
};

bitflags! {
    #[derive(Clone, Copy, Debug, PartialEq, Eq, Hash)]
    /// Defined in <bits/sched.h>
    pub struct CloneFlags: u64 {
        /// Set if VM shared between processes.
        const VM = 0x0000100;
        /// Set if fs info shared between processes.
        const FS = 0x0000200;
        /// Set if open files shared between processes.
        const FILES = 0x0000400;
        /// Set if signal handlers shared.
        const SIGHAND = 0x00000800;
        /// Set if we want to have the same parent as the cloner.
        const PARENT = 0x00008000;
        /// Set to add to same thread group.
        const THREAD = 0x00010000;
        /// Set TLS info.
        const SETTLS = 0x00080000;
        /// Store TID in userlevel buffer before MM copy.
        const PARENT_SETTID = 0x00100000;
        /// Register exit futex and memory location to clear.
        const CHILD_CLEARTID = 0x00200000;
        /// Store TID in userlevel buffer in the child.
        const CHILD_SETTID = 0x01000000;
    }
}

bitflags! {
    #[derive(Clone, Copy, Debug, PartialEq, Eq, Hash)]
    /// Defined in <bits/waitflags.h>.
    pub struct WaitOptions: i32 {
        /// Don't block waiting.
        const WNOHANG = 0x00000001;
        /// Report status of stopped children.
        const WUNTRACED = 0x00000002;
        /// Report continued child.
        const WCONTINUED = 0x00000008;
    }
}

impl Syscall<'_> {
    /// _exit() system call terminates only the calling thread, and actions such
    /// as reparenting child processes or sending SIGCHLD to the parent
    /// process are performed only if this is the last thread in the thread
    /// group.
    pub fn sys_exit(&self, exit_code: i32) -> SyscallResult {
        let task = self.task;
        task.set_zombie();
        // non-leader thread are detached (see CLONE_THREAD flag in manual page clone.2)
        if task.is_leader() {
            task.set_exit_code((exit_code & 0xFF) << 8);
        }
        Ok(0)
    }

    /// This system call terminates all threads in the calling process's thread
    /// group.
    pub fn sys_exit_group(&self, exit_code: i32) -> SyscallResult {
        let task = self.task;
        task.with_thread_group(|tg| {
            for t in tg.iter() {
                t.set_zombie();
            }
        });
        task.set_exit_code((exit_code & 0xFF) << 8);
        Ok(0)
    }

    pub fn sys_gettid(&self) -> SyscallResult {
        Ok(self.task.tid())
    }

<<<<<<< HEAD
/// NOTE: A thread can, and by default will, wait on children of other threads
/// in the same thread group.
// TODO: wait for child state change, only terminate child when it is zombie
// state but not stop state
// TODO: More options and process group support.
// PERF: use event bus to notify this task when child exits
pub async fn sys_wait4(
    pid: i32,
    wstatus: UserWritePtr<i32>,
    option: i32,
    _rusage: usize,
) -> SyscallResult {
    let task = current_task();
    let option = WaitOptions::from_bits_truncate(option);
    #[derive(Debug)]
    enum WaitFor {
        // wait for any child process in the specific process group
        PGid(PGid),
        // wait for any child process
        AnyChild,
        // wait for any child process in the same process group of the calling process
        AnyChildInGroup,
        // wait for the child process with the specific pid
        Pid(Pid),
=======
    /// getpid() returns the process ID (PID) of the calling process.
    pub fn sys_getpid(&self) -> SyscallResult {
        Ok(self.task.pid())
>>>>>>> 747ae89c
    }

    /// getppid() returns the process ID of the parent of the calling process.
    /// This will be either the ID of the process that created this process
    /// using fork(), or, if that process has already terminated, the ID of
    /// the process to which this process has been reparented.
    pub fn sys_getppid(&self) -> SyscallResult {
        Ok(self.task.ppid())
    }

    /// NOTE: A thread can, and by default will, wait on children of other
    /// threads in the same thread group.
    // TODO: More options and process group support.
    // PERF: use event bus to notify this task when child exits
    pub async fn sys_wait4(
        &self,
        pid: i32,
        wstatus: UserWritePtr<i32>,
        option: i32,
        _rusage: usize,
    ) -> SyscallResult {
        let task = self.task;
        let option = WaitOptions::from_bits_truncate(option);
        #[derive(Debug)]
        enum WaitFor {
            // wait for any child process in the specific process group
            PGid(PGid),
            // wait for any child process
            AnyChild,
            // wait for any child process in the same process group of the calling process
            AnyChildInGroup,
            // wait for the child process with the specific pid
            Pid(Pid),
        }
        let target = match pid {
            -1 => WaitFor::AnyChild,
            0 => WaitFor::AnyChildInGroup,
            p if p > 0 => WaitFor::Pid(p as Pid),
            p => WaitFor::PGid(p as PGid),
        };
        log::info!("[sys_wait4] target: {target:?}, option: {option:?}");
        // 首先检查一遍等待的进程是否已经是zombie了
        let children = task.children();
        if children.is_empty() {
            log::info!("[sys_wait4] fail: no child");
            return Err(SysError::ECHILD);
        }
        let res_task = match target {
            WaitFor::AnyChild => children.values().find(|c| c.is_zombie()),
            WaitFor::Pid(pid) => {
                if let Some(child) = children.get(&pid) {
                    if child.is_zombie() {
                        Some(child)
                    } else {
                        None
                    }
                } else {
                    log::info!("[sys_wait4] fail: no child with pid {pid}");
                    return Err(SysError::ECHILD);
                }
            }
            WaitFor::PGid(_) => unimplemented!(),
            WaitFor::AnyChildInGroup => unimplemented!(),
        };
        if let Some(res_task) = res_task {
            task.time_stat()
                .update_child_time(res_task.time_stat().user_system_time());
            if wstatus.not_null() {
                // wstatus stores signal in the lowest 8 bits and exit code in higher 8 bits
                // wstatus macros can be found in "bits/waitstatus.h"
                let exit_code = res_task.exit_code();
                log::debug!("[sys_wait4] wstatus: {exit_code:#x}");
                wstatus.write(&task, exit_code)?;
            }
            let tid = res_task.tid();
            task.remove_child(tid);
            TASK_MANAGER.remove(tid);
            return Ok(tid);
        } else if option.contains(WaitOptions::WNOHANG) {
            return Ok(0);
        } else {
            // 如果等待的进程还不是zombie，那么本进程进行await，
            // 直到等待的进程do_exit然后发送SIGCHLD信号唤醒自己
            let (child_pid, exit_code, child_utime, child_stime) = loop {
                task.set_interruptable();
                task.set_wake_up_signal(!*task.sig_mask_ref() | SigSet::SIGCHLD);
                suspend_now().await;
                let si =
                    task.with_mut_sig_pending(|pending| pending.dequeue_except(SigSet::SIGCHLD));
                if let Some(info) = si {
                    if let SigDetails::CHLD {
                        pid,
                        status,
                        utime,
                        stime,
                    } = info.details
                    {
                        match target {
                            WaitFor::AnyChild => break (pid, status, utime, stime),
                            WaitFor::Pid(target_pid) => {
                                if target_pid == pid {
                                    break (pid, status, utime, stime);
                                }
                            }
                            WaitFor::PGid(_) => unimplemented!(),
                            WaitFor::AnyChildInGroup => unimplemented!(),
                        }
                    }
                } else {
                    return Err(SysError::EINTR);
                }
            };
            task.time_stat()
                .update_child_time((child_utime, child_stime));
            if wstatus.not_null() {
                // wstatus stores signal in the lowest 8 bits and exit code in higher 8 bits
                // wstatus macros can be found in <bits/waitstatus.h>
                log::trace!("[sys_wait4] wstatus: {:#x}", exit_code);
                wstatus.write(&task, exit_code)?;
            }
            task.remove_child(child_pid);
            TASK_MANAGER.remove(child_pid);
            return Ok(child_pid);
        }
    }

    /// execve() executes the program referred to by pathname. This causes the
    /// program that is currently being run by the calling process to be
    /// replaced with a new program, with newly initialized stack, heap, and
    /// (initialized and uninitialized) data segments.
    ///
    /// If any of the threads in a thread group performs an execve(2), then all
    /// threads other than the thread group leader are terminated, and the new
    /// program is executed in the thread group leader.
    pub async fn sys_execve(
        &self,
        path: UserReadPtr<u8>,
        argv: UserReadPtr<usize>,
        envp: UserReadPtr<usize>,
    ) -> SyscallResult {
        let task = self.task;
        let mut path = path.read_cstr(&task)?;

        let read_2d_cstr = |ptr2d: UserReadPtr<usize>| -> SysResult<Vec<String>> {
            let ptr_vec: Vec<UserReadPtr<u8>> = ptr2d
                .read_cvec(&task)?
                .into_iter()
                .map(UserReadPtr::from)
                .collect();
            let mut result = Vec::new();
            for ptr in ptr_vec {
                let str = ptr.read_cstr(&task)?;
                result.push(str);
            }
            Ok(result)
        };

        let mut argv = read_2d_cstr(argv)?;
        let envp = read_2d_cstr(envp)?;

        log::info!("[sys_execve]: path: {path:?}, argv: {argv:?}, envp: {envp:?}",);

        // TODO: should we add envp

        if path.ends_with(".sh") {
            path = "/busybox".to_string();
            argv.insert(0, "busybox".to_string());
            argv.insert(1, "sh".to_string());
        }

        let file = self.resolve_path(&path)?.open()?;
        let elf_data = file.read_all().await?;
        task.do_execve(&elf_data, argv, envp);
        Ok(0)
    }

    // TODO:
    pub fn sys_clone(
        &self,
        flags: usize,
        stack: usize,
        _parent_tid_ptr: usize,
        _tls_ptr: usize,
        chilren_tid_ptr: usize,
    ) -> SyscallResult {
        let _exit_signal = flags & 0xff;
        let flags = CloneFlags::from_bits(flags as u64 & !0xff).ok_or(SysError::EINVAL)?;
        log::info!("[sys_clone] flags {flags:?}");
        // if flags.contains(CloneFlags::THREAD) {
        // // EINVAL:
        // // CLONE_SIGHAND was specified in the flags mask, but CLONE_VM was not.
        // // CLONE_THREAD was specified in the flags mask, but CLONE_SIGHAND was not.
        // if !flags.contains(CloneFlags::SIGHAND) || !flags.contains(CloneFlags::VM) {
        //     return Err(SysError::EINVAL);
        // }
        // }
        let stack = if stack != 0 { Some(stack.into()) } else { None };
        let new_task = self.task.do_clone(flags, stack, chilren_tid_ptr);
        new_task.trap_context_mut().set_user_a0(0);
        let new_tid = new_task.tid();
        log::info!("[sys_clone] clone a new thread, tid {new_tid}, clone flags {flags:?}",);
        spawn_user_task(new_task);
        Ok(new_tid)
    }

    pub async fn sys_sched_yield(&self) -> SyscallResult {
        yield_now().await;
        Ok(0)
    }

    /// The system call set_tid_address() sets the clear_child_tid value for the
    /// calling thread to tidptr.
    ///
    /// When a thread whose clear_child_tid is not NULL terminates, then, if the
    /// thread is sharing memory with other threads, then 0 is written at the
    /// address specified in clear_child_tid and the kernel performs the
    /// following operation:
    ///
    /// futex(clear_child_tid, FUTEX_WAKE, 1, NULL, NULL, 0);
    ///
    /// The effect of this operation is to wake a single thread that is
    /// performing a futex wait on the memory location. Errors from the
    /// futex wake operation are ignored.
    ///
    /// set_tid_address() always returns the caller's thread ID.
    // TODO: do the futex wake up at the address when task terminates
    pub fn sys_set_tid_address(&self, tidptr: usize) -> SyscallResult {
        let task = self.task;
        task.tid_address().clear_child_tid = Some(tidptr);
        Ok(task.tid())
    }

    /// getpgid() returns the PGID of the process specified by pid. If pid is
    /// zero, the process ID of the calling process is used. (Retrieving the
    /// PGID of a process other than the caller is rarely necessary, and the
    /// POSIX.1 getpgrp() is preferred for that task.)
    pub fn sys_getpgid(&self, pid: usize) -> SyscallResult {
        let target_task = if pid == 0 {
            self.task.clone()
        } else {
            TASK_MANAGER.get(pid).ok_or(SysError::ESRCH)?
        };

        Ok(target_task.pid().into())
    }

    /// setpgid() sets the PGID of the process specified by pid to pgid. If pid
    /// is zero, then the process ID of the calling process is used. If pgid
    /// is zero, then the PGID of the process specified by pid is made the
    /// same as its process ID. If setpgid() is used to move a process from
    /// one process group to another (as is done by some shells when
    /// creating pipelines), both process groups must be part of the same
    /// session (see setsid(2) and credentials(7)). In this case, the pgid
    /// specifies an existing process group to be joined and the session ID
    /// of that group must match the session ID of the joining process.
    pub fn sys_setpgid(&self, pid: usize, _pgid: usize) -> SyscallResult {
        let target_task = if pid == 0 {
            self.task.clone()
        } else {
            TASK_MANAGER.get(pid).ok_or(SysError::ESRCH)?
        };

        Ok(target_task.pid().into())
    }

    // TODO:
    pub fn sys_getuid(&self) -> SyscallResult {
        Ok(0)
    }

    // TODO:
    pub fn sys_geteuid(&self) -> SyscallResult {
        Ok(0)
    }
}<|MERGE_RESOLUTION|>--- conflicted
+++ resolved
@@ -90,7 +90,19 @@
         Ok(self.task.tid())
     }
 
-<<<<<<< HEAD
+    /// getpid() returns the process ID (PID) of the calling process.
+    pub fn sys_getpid(&self) -> SyscallResult {
+        Ok(self.task.pid())
+    }
+
+    /// getppid() returns the process ID of the parent of the calling process.
+    /// This will be either the ID of the process that created this process
+    /// using fork(), or, if that process has already terminated, the ID of
+    /// the process to which this process has been reparented.
+    pub fn sys_getppid(&self) -> SyscallResult {
+        Ok(self.task.ppid())
+    }
+
 /// NOTE: A thread can, and by default will, wait on children of other threads
 /// in the same thread group.
 // TODO: wait for child state change, only terminate child when it is zombie
@@ -115,102 +127,61 @@
         AnyChildInGroup,
         // wait for the child process with the specific pid
         Pid(Pid),
-=======
-    /// getpid() returns the process ID (PID) of the calling process.
-    pub fn sys_getpid(&self) -> SyscallResult {
-        Ok(self.task.pid())
->>>>>>> 747ae89c
-    }
-
-    /// getppid() returns the process ID of the parent of the calling process.
-    /// This will be either the ID of the process that created this process
-    /// using fork(), or, if that process has already terminated, the ID of
-    /// the process to which this process has been reparented.
-    pub fn sys_getppid(&self) -> SyscallResult {
-        Ok(self.task.ppid())
-    }
-
-    /// NOTE: A thread can, and by default will, wait on children of other
-    /// threads in the same thread group.
-    // TODO: More options and process group support.
-    // PERF: use event bus to notify this task when child exits
-    pub async fn sys_wait4(
-        &self,
-        pid: i32,
-        wstatus: UserWritePtr<i32>,
-        option: i32,
-        _rusage: usize,
-    ) -> SyscallResult {
-        let task = self.task;
-        let option = WaitOptions::from_bits_truncate(option);
-        #[derive(Debug)]
-        enum WaitFor {
-            // wait for any child process in the specific process group
-            PGid(PGid),
-            // wait for any child process
-            AnyChild,
-            // wait for any child process in the same process group of the calling process
-            AnyChildInGroup,
-            // wait for the child process with the specific pid
-            Pid(Pid),
-        }
-        let target = match pid {
-            -1 => WaitFor::AnyChild,
-            0 => WaitFor::AnyChildInGroup,
-            p if p > 0 => WaitFor::Pid(p as Pid),
-            p => WaitFor::PGid(p as PGid),
-        };
-        log::info!("[sys_wait4] target: {target:?}, option: {option:?}");
-        // 首先检查一遍等待的进程是否已经是zombie了
-        let children = task.children();
-        if children.is_empty() {
-            log::info!("[sys_wait4] fail: no child");
-            return Err(SysError::ECHILD);
-        }
-        let res_task = match target {
-            WaitFor::AnyChild => children.values().find(|c| c.is_zombie()),
-            WaitFor::Pid(pid) => {
-                if let Some(child) = children.get(&pid) {
-                    if child.is_zombie() {
-                        Some(child)
-                    } else {
-                        None
-                    }
+    }
+    let target = match pid {
+        -1 => WaitFor::AnyChild,
+        0 => WaitFor::AnyChildInGroup,
+        p if p > 0 => WaitFor::Pid(p as Pid),
+        p => WaitFor::PGid(p as PGid),
+    };
+    log::info!("[sys_wait4] target: {target:?}, option: {option:?}");
+    // 首先检查一遍等待的进程是否已经是zombie了
+    let children = task.children();
+    if children.is_empty() {
+        log::warn!("[sys_wait4] fail: no child");
+        return Err(SysError::ECHILD);
+    }
+    let res_task = match target {
+        WaitFor::AnyChild => children.values().find(|c| c.is_zombie()),
+        WaitFor::Pid(pid) => {
+            if let Some(child) = children.get(&pid) {
+                if child.is_zombie() {
+                    Some(child)
                 } else {
-                    log::info!("[sys_wait4] fail: no child with pid {pid}");
-                    return Err(SysError::ECHILD);
+                    None
                 }
+            } else {
+                log::warn!("[sys_wait4] fail: no child with pid {pid}");
+                return Err(SysError::ECHILD);
             }
-            WaitFor::PGid(_) => unimplemented!(),
-            WaitFor::AnyChildInGroup => unimplemented!(),
-        };
-        if let Some(res_task) = res_task {
-            task.time_stat()
-                .update_child_time(res_task.time_stat().user_system_time());
-            if wstatus.not_null() {
-                // wstatus stores signal in the lowest 8 bits and exit code in higher 8 bits
-                // wstatus macros can be found in "bits/waitstatus.h"
-                let exit_code = res_task.exit_code();
-                log::debug!("[sys_wait4] wstatus: {exit_code:#x}");
-                wstatus.write(&task, exit_code)?;
-            }
-            let tid = res_task.tid();
-            task.remove_child(tid);
-            TASK_MANAGER.remove(tid);
-            return Ok(tid);
-        } else if option.contains(WaitOptions::WNOHANG) {
-            return Ok(0);
-        } else {
-            // 如果等待的进程还不是zombie，那么本进程进行await，
-            // 直到等待的进程do_exit然后发送SIGCHLD信号唤醒自己
-            let (child_pid, exit_code, child_utime, child_stime) = loop {
-                task.set_interruptable();
-                task.set_wake_up_signal(!*task.sig_mask_ref() | SigSet::SIGCHLD);
-                suspend_now().await;
-                let si =
-                    task.with_mut_sig_pending(|pending| pending.dequeue_except(SigSet::SIGCHLD));
-                if let Some(info) = si {
-                    if let SigDetails::CHLD {
+        }
+        WaitFor::PGid(_) => unimplemented!(),
+        WaitFor::AnyChildInGroup => unimplemented!(),
+    };
+    if let Some(res_task) = res_task {
+        task.time_stat()
+            .update_child_time(res_task.time_stat().user_system_time());
+        if wstatus.not_null() {
+            // wstatus stores signal in the lowest 8 bits and exit code in higher 8 bits
+            // wstatus macros can be found in "bits/waitstatus.h"
+            let exit_code = res_task.exit_code();
+            log::debug!("[sys_wait4] wstatus: {exit_code:#x}");
+            wstatus.write(&task, exit_code)?;
+        }
+        let tid = res_task.tid();
+        task.remove_child(tid);
+        TASK_MANAGER.remove(tid);
+        return Ok(tid);
+    } else if option.contains(WaitOptions::WNOHANG) {
+        return Ok(0);
+    } else {
+        // 如果等待的进程还不是zombie，那么本进程进行await，
+        // 直到等待的进程do_exit然后发送SIGCHLD信号唤醒自己
+        let (child_pid, exit_code, utime, stime) = match target {
+            WaitFor::AnyChild => {
+                let si = WaitOneSignal::new(&task, Sig::SIGCHLD).await;
+                match si.details {
+                    SigDetails::CHLD {
                         pid,
                         status,
                         utime,
