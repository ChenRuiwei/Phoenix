//! Syscall for processes operations.

use alloc::{
    string::{String, ToString},
    vec::Vec,
};

use async_utils::yield_now;
use signal::{siginfo::*, sigset::Sig};
use systype::{SysError, SysResult, SyscallResult};

use crate::{
    mm::{UserReadPtr, UserWritePtr},
    processor::hart::current_task,
    syscall::resolve_path,
<<<<<<< HEAD
    task::{signal::WaitOneSignal, spawn_user_task, PGid, Pid, TASK_MANAGER},
=======
    task::{signal::WaitExpectSignal, spawn_user_task, PGid, Pid, TASK_MANAGER},
>>>>>>> 83d2fb72
};

bitflags! {
    #[derive(Clone, Copy, Debug, PartialEq, Eq, Hash)]
    /// See in "bits/sched.h"
    pub struct CloneFlags: u64 {
        /// Set if VM shared between processes.
        const VM = 0x0000100;
        /// Set if fs info shared between processes.
        const FS = 0x0000200;
        /// Set if open files shared between processes.
        const FILES = 0x0000400;
        /// Set if signal handlers shared.
        const SIGHAND = 0x00000800;
        /// Set if we want to have the same parent as the cloner.
        const PARENT = 0x00008000;
        /// Set to add to same thread group.
        const THREAD = 0x00010000;
        /// Set TLS info.
        const SETTLS = 0x00080000;
        /// Store TID in userlevel buffer before MM copy.
        const PARENT_SETTID = 0x00100000;
        /// Register exit futex and memory location to clear.
        const CHILD_CLEARTID = 0x00200000;
        /// Store TID in userlevel buffer in the child.
        const CHILD_SETTID = 0x01000000;
    }
}

bitflags! {
    #[derive(Clone, Copy, Debug, PartialEq, Eq, Hash)]
    /// See in "bits/waitflags.h"
    pub struct WaitOptions: i32 {
        /// Don't block waiting.
        const WNOHANG = 0x00000001;
        /// Report status of stopped children.
        const WUNTRACED = 0x00000002;
        /// Report continued child.
        const WCONTINUED = 0x00000008;
    }
}

/// _exit() system call terminates only the calling thread, and actions such as
/// reparenting child processes or sending SIGCHLD to the parent process are
/// performed only if this is the last thread in the thread group.
pub fn sys_exit(exit_code: i32) -> SyscallResult {
    let task = current_task();
    task.set_zombie();
    // non-leader thread are detached (see CLONE_THREAD flag in manual page clone.2)
    if task.is_leader() {
        task.set_exit_code((exit_code & 0xFF) << 8);
    }
    Ok(0)
}

/// This system call terminates all threads in the calling process's thread
/// group.
pub fn sys_exit_group(exit_code: i32) -> SyscallResult {
    let task = current_task();
    task.with_thread_group(|tg| {
        for t in tg.iter() {
            t.set_zombie();
        }
    });
    task.set_exit_code((exit_code & 0xFF) << 8);
    Ok(0)
}

pub fn sys_gettid() -> SyscallResult {
    Ok(current_task().tid())
}

/// getpid() returns the process ID (PID) of the calling process.
pub fn sys_getpid() -> SyscallResult {
    Ok(current_task().pid())
}

/// getppid() returns the process ID of the parent of the calling process. This
/// will be either the ID of the process that created this process using fork(),
/// or, if that process has already terminated, the ID of the process to which
/// this process has been reparented.
pub fn sys_getppid() -> SyscallResult {
    Ok(current_task().ppid())
}

/// NOTE: A thread can, and by default will, wait on children of other threads
/// in the same thread group.
// TODO: More options and process group support.
// PERF: use event bus to notify this task when child exits
pub async fn sys_wait4(
    pid: i32,
    wstatus: UserWritePtr<i32>,
    option: i32,
    _rusage: usize,
) -> SyscallResult {
    let task = current_task();
    let option = WaitOptions::from_bits_truncate(option);
    #[derive(Debug)]
    enum WaitFor {
        // wait for any child process in the specific process group
        PGid(PGid),
        // wait for any child process
        AnyChild,
        // wait for any child process in the same process group of the calling process
        AnyChildInGroup,
        // wait for the child process with the specific pid
        Pid(Pid),
    }
    let target = match pid {
        -1 => WaitFor::AnyChild,
        0 => WaitFor::AnyChildInGroup,
        p if p > 0 => WaitFor::Pid(p as Pid),
        p => WaitFor::PGid(p as PGid),
    };
    log::info!("[sys_wait4] target: {target:?}, option: {option:?}");
    // 首先检查一遍等待的进程是否已经是zombie了
    let children = task.children();
    if children.is_empty() {
        log::warn!("[sys_wait4] fail: no child");
        return Err(SysError::ECHILD);
    }
    let res_task = match target {
        WaitFor::AnyChild => children.values().find(|c| c.is_zombie()),
        WaitFor::Pid(pid) => {
            if let Some(child) = children.get(&pid) {
                if child.is_zombie() {
                    Some(child)
                } else {
                    None
                }
            } else {
                log::warn!("[sys_wait4] fail: no child with pid {pid}");
                return Err(SysError::ECHILD);
            }
        }
        WaitFor::PGid(_) => unimplemented!(),
        WaitFor::AnyChildInGroup => unimplemented!(),
    };
    if let Some(res_task) = res_task {
        task.time_stat()
            .update_child_time(res_task.time_stat().user_system_time());
        if wstatus.not_null() {
            // wstatus stores signal in the lowest 8 bits and exit code in higher 8 bits
            // wstatus macros can be found in "bits/waitstatus.h"
            let exit_code = res_task.exit_code();
            log::debug!("[sys_wait4] wstatus: {exit_code:#x}");
            wstatus.write(&task, exit_code)?;
        }
        let tid = res_task.tid();
        task.remove_child(tid);
        TASK_MANAGER.remove(tid);
        return Ok(tid);
    } else if option.contains(WaitOptions::WNOHANG) {
        return Ok(0);
    } else {
        // 如果等待的进程还不是zombie，那么本进程进行await，
        // 直到等待的进程do_exit然后发送SIGCHLD信号唤醒自己
<<<<<<< HEAD
        let (child_pid, exit_code, utime, stime) = match target {
=======
        let (child_pid, exit_code, utime, stime, _signum) = match target {
>>>>>>> 83d2fb72
            WaitFor::AnyChild => {
                let si = WaitOneSignal::new(&task, Sig::SIGCHLD).await;
                match si.details {
                    SigDetails::CHLD {
                        pid,
                        status,
                        utime,
                        stime,
                    } => (pid, status, utime, stime),
                    _ => unreachable!(),
                }
            }
            WaitFor::Pid(pid) => loop {
                let si = WaitOneSignal::new(&task, Sig::SIGCHLD).await;
                match si.details {
                    SigDetails::CHLD {
                        pid: child_pid,
                        status,
                        utime,
                        stime,
                    } => {
                        if child_pid == pid {
                            break (pid, status, utime, stime);
                        }
                    }
                    _ => unreachable!(),
                }
            },
            WaitFor::AnyChildInGroup => unimplemented!(),
            WaitFor::PGid(_) => unimplemented!(),
        };
        task.time_stat().update_child_time((utime, stime));
        if wstatus.not_null() {
            // wstatus stores signal in the lowest 8 bits and exit code in higher 8 bits
            // wstatus macros can be found in <bits/waitstatus.h>
<<<<<<< HEAD
            log::trace!("[sys_wait4] wstatus: {:#x}", exit_code);
            wstatus.write(&task, exit_code)?;
=======
            let status = (exit_code & 0xff) << 8;
            log::trace!("[sys_wait4] wstatus: {:#x}", status);
            wstatus.write(&task, status)?;
>>>>>>> 83d2fb72
        }
        task.remove_child(child_pid);
        TASK_MANAGER.remove(child_pid);
        return Ok(child_pid);
    }
}

/// execve() executes the program referred to by pathname. This causes the
/// program that is currently being run by the calling process to be replaced
/// with a new program, with newly initialized stack, heap, and (initialized and
/// uninitialized) data segments.
///
/// If any of the threads in a thread group performs an execve(2), then all
/// threads other than the thread group leader are terminated, and the new
/// program is executed in the thread group leader.
pub async fn sys_execve(
    path: UserReadPtr<u8>,
    argv: UserReadPtr<usize>,
    envp: UserReadPtr<usize>,
) -> SyscallResult {
    let task = current_task();
    let mut path = path.read_cstr(&task)?;

    let read_2d_cstr = |ptr2d: UserReadPtr<usize>| -> SysResult<Vec<String>> {
        let ptr_vec: Vec<UserReadPtr<u8>> = ptr2d
            .read_cvec(&task)?
            .into_iter()
            .map(UserReadPtr::from)
            .collect();
        let mut result = Vec::new();
        for ptr in ptr_vec {
            let str = ptr.read_cstr(&task)?;
            result.push(str);
        }
        Ok(result)
    };

    let mut argv = read_2d_cstr(argv)?;
    let envp = read_2d_cstr(envp)?;

    log::info!("[sys_execve]: path: {path:?}, argv: {argv:?}, envp: {envp:?}",);

    // TODO: should we add envp

    if path.ends_with(".sh") {
        path = "/busybox".to_string();
        argv.insert(0, "busybox".to_string());
        argv.insert(1, "sh".to_string());
    }

    let file = resolve_path(&path)?.open()?;
    let elf_data = file.read_all().await?;
    task.do_execve(&elf_data, argv, envp);
    Ok(0)
}

// TODO:
pub fn sys_clone(
    flags: usize,
    stack: usize,
    _parent_tid_ptr: usize,
    _tls_ptr: usize,
    chilren_tid_ptr: usize,
) -> SyscallResult {
    let _exit_signal = flags & 0xff;
    let flags = CloneFlags::from_bits(flags as u64 & !0xff).ok_or(SysError::EINVAL)?;
    log::info!("[sys_clone] flags {flags:?}");
    // if flags.contains(CloneFlags::THREAD) {
    // // EINVAL:
    // // CLONE_SIGHAND was specified in the flags mask, but CLONE_VM was not.
    // // CLONE_THREAD was specified in the flags mask, but CLONE_SIGHAND was not.
    // if !flags.contains(CloneFlags::SIGHAND) || !flags.contains(CloneFlags::VM) {
    //     return Err(SysError::EINVAL);
    // }
    // }
    let stack = if stack != 0 { Some(stack.into()) } else { None };
    let new_task = current_task().do_clone(flags, stack, chilren_tid_ptr);
    new_task.trap_context_mut().set_user_a0(0);
    let new_tid = new_task.tid();
    log::info!("[sys_clone] clone a new thread, tid {new_tid}, clone flags {flags:?}",);
    spawn_user_task(new_task);
    Ok(new_tid)
}

pub async fn sys_sched_yield() -> SyscallResult {
    yield_now().await;
    Ok(0)
}

/// The system call set_tid_address() sets the clear_child_tid value for the
/// calling thread to tidptr.
///
/// When a thread whose clear_child_tid is not NULL terminates, then, if the
/// thread is sharing memory with other threads, then 0 is written at the
/// address specified in clear_child_tid and the kernel performs the following
/// operation:
///
/// futex(clear_child_tid, FUTEX_WAKE, 1, NULL, NULL, 0);
///
/// The effect of this operation is to wake a single thread that is performing a
/// futex wait on the memory location. Errors from the futex wake operation are
/// ignored.
///
/// set_tid_address() always returns the caller's thread ID.
// TODO: do the futex wake up at the address when task terminates
pub fn sys_set_tid_address(tidptr: usize) -> SyscallResult {
    let task = current_task();
    task.tid_address_mut().clear_child_tid = Some(tidptr);
    Ok(task.tid())
}

/// getpgid() returns the PGID of the process specified by pid. If pid is zero,
/// the process ID of the calling process is used. (Retrieving the PGID of a
/// process other than the caller is rarely necessary, and the POSIX.1 getpgrp()
/// is preferred for that task.)
pub fn sys_getpgid(pid: usize) -> SyscallResult {
    let target_task = if pid == 0 {
        current_task()
    } else {
        TASK_MANAGER.get(pid).ok_or(SysError::ESRCH)?
    };

    Ok(target_task.pid().into())
}

/// setpgid() sets the PGID of the process specified by pid to pgid. If pid is
/// zero, then the process ID of the calling process is used. If pgid is zero,
/// then the PGID of the process specified by pid is made the same as its
/// process ID. If setpgid() is used to move a process from one process group to
/// another (as is done by some shells when creating pipelines), both process
/// groups must be part of the same session (see setsid(2) and credentials(7)).
/// In this case, the pgid specifies an existing process group to be joined and
/// the session ID of that group must match the session ID of the joining
/// process.
pub fn sys_setpgid(pid: usize, _pgid: usize) -> SyscallResult {
    let target_task = if pid == 0 {
        current_task()
    } else {
        TASK_MANAGER.get(pid).ok_or(SysError::ESRCH)?
    };

    Ok(target_task.pid().into())
}

// TODO:
pub fn sys_getuid() -> SyscallResult {
    Ok(0)
}

// TODO:
pub fn sys_geteuid() -> SyscallResult {
    Ok(0)
}<|MERGE_RESOLUTION|>--- conflicted
+++ resolved
@@ -13,11 +13,7 @@
     mm::{UserReadPtr, UserWritePtr},
     processor::hart::current_task,
     syscall::resolve_path,
-<<<<<<< HEAD
     task::{signal::WaitOneSignal, spawn_user_task, PGid, Pid, TASK_MANAGER},
-=======
-    task::{signal::WaitExpectSignal, spawn_user_task, PGid, Pid, TASK_MANAGER},
->>>>>>> 83d2fb72
 };
 
 bitflags! {
@@ -175,11 +171,7 @@
     } else {
         // 如果等待的进程还不是zombie，那么本进程进行await，
         // 直到等待的进程do_exit然后发送SIGCHLD信号唤醒自己
-<<<<<<< HEAD
         let (child_pid, exit_code, utime, stime) = match target {
-=======
-        let (child_pid, exit_code, utime, stime, _signum) = match target {
->>>>>>> 83d2fb72
             WaitFor::AnyChild => {
                 let si = WaitOneSignal::new(&task, Sig::SIGCHLD).await;
                 match si.details {
@@ -215,14 +207,8 @@
         if wstatus.not_null() {
             // wstatus stores signal in the lowest 8 bits and exit code in higher 8 bits
             // wstatus macros can be found in <bits/waitstatus.h>
-<<<<<<< HEAD
             log::trace!("[sys_wait4] wstatus: {:#x}", exit_code);
             wstatus.write(&task, exit_code)?;
-=======
-            let status = (exit_code & 0xff) << 8;
-            log::trace!("[sys_wait4] wstatus: {:#x}", status);
-            wstatus.write(&task, status)?;
->>>>>>> 83d2fb72
         }
         task.remove_child(child_pid);
         TASK_MANAGER.remove(child_pid);
