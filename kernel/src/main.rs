--- conflicted
+++ resolved
@@ -69,27 +69,11 @@
         trap::init();
         driver::init();
         vfs::init();
-<<<<<<< HEAD
         loader::init();
-        task::spawn_kernel_task(async move {
-            task::spawn_init_proc();
-        });
-
-        // task::spawn_kernel_task(async move {
-        //     loop {
-        //         log::error!("current time {:?}", get_time_duration());
-        //         ksleep_s(5).await;
-        //     }
-        // });
-=======
-
-        #[cfg(feature = "debug")]
-        utils::spawn_debug_tasks(print_proc_tree, 10);
 
         task::spawn_kernel_task(async move {
             task::spawn_init_proc();
         });
->>>>>>> d524198d
 
         #[cfg(feature = "smp")]
         boot::start_other_harts(hart_id);
