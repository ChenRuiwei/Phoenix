--- conflicted
+++ resolved
@@ -79,17 +79,6 @@
             task::spawn_init_proc();
         });
 
-<<<<<<< HEAD
-=======
-        // task::spawn_kernel_task(async move {
-        //     loop {
-        //         log::error!(
-        //             "buffer head cnts {}",
-        //             BLOCK_DEVICE.get().unwrap().buffer_head_cnts()
-        //         );
-        //         ksleep_s(3).await;
-        //     }
-        // });
         task::spawn_kernel_task(async move {
             loop {
                 log::error!("current time {:?}", get_time_duration());
@@ -97,7 +86,6 @@
             }
         });
 
->>>>>>> 04944f21
         #[cfg(feature = "smp")]
         boot::start_harts(hart_id);
     } else {
