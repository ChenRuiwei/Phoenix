//! Boot process is adapted from Titanix

#![no_std]
#![no_main]
#![feature(alloc_error_handler)]
#![feature(core_intrinsics)]
#![feature(let_chains)]
#![feature(trait_upcasting)]
#![feature(panic_info_message)]
#![feature(const_trait_impl)]
#![feature(effects)]
#![feature(sync_unsafe_cell)]
#![feature(stdsimd)]
#![feature(riscv_ext_intrinsics)]
#![feature(map_try_insert)]
#![feature(byte_slice_trim_ascii)]
#![feature(new_uninit)]
#![allow(clippy::mut_from_ref)]

mod boot;
mod impls;
mod ipc;
mod loader;
mod mm;
mod net;
mod panic;
mod processor;
mod syscall;
mod task;
mod trap;
mod utils;
use core::{
    arch::global_asm,
    sync::atomic::{AtomicBool, Ordering},
};

use crate::processor::hart;

extern crate alloc;

#[macro_use]
extern crate bitflags;

#[macro_use]
extern crate driver;

#[macro_use]
extern crate logging;

global_asm!(include_str!("trampoline.asm"));
global_asm!(include_str!("link_app.asm"));

static FIRST_HART: AtomicBool = AtomicBool::new(true);

#[no_mangle]
fn rust_main(hart_id: usize, dtb_addr: usize) {
    if FIRST_HART
        .compare_exchange(true, false, Ordering::SeqCst, Ordering::SeqCst)
        .is_ok()
    {
        boot::clear_bss();
        boot::print_banner();

        hart::init(hart_id);
        logging::init();

        println!("[kernel] ---------- main hart {hart_id} started ---------- ");
        config::mm::set_dtb_addr(dtb_addr);

        mm::init();
        trap::init();
        driver::init();
        vfs::init();
<<<<<<< HEAD

        #[cfg(feature = "debug")]
        utils::spawn_timer_tasks(print_proc_tree, 10);

=======
        loader::init();
>>>>>>> b620acad
        task::spawn_kernel_task(async move {
            task::spawn_init_proc();
        });

        #[cfg(feature = "smp")]
        boot::start_other_harts(hart_id);
    } else {
        hart::init(hart_id);
        trap::init();
        unsafe { mm::switch_kernel_page_table() };
    }

    unsafe {
        arch::interrupts::enable_timer_interrupt();
        arch::time::set_next_timer_irq()
    };

    println!("[kernel] ---------- hart {hart_id} start to fetch task... ---------- ");
    let mut try_count = 0usize;
    loop {
        let tasks = executor::run_until_idle();
        if tasks == 0 {
            try_count += 1;
        } else {
            try_count = 0;
        }
        if try_count >= 0x10000000 {
            panic!("no tasks")
        }
    }
}<|MERGE_RESOLUTION|>--- conflicted
+++ resolved
@@ -71,14 +71,7 @@
         trap::init();
         driver::init();
         vfs::init();
-<<<<<<< HEAD
-
-        #[cfg(feature = "debug")]
-        utils::spawn_timer_tasks(print_proc_tree, 10);
-
-=======
         loader::init();
->>>>>>> b620acad
         task::spawn_kernel_task(async move {
             task::spawn_init_proc();
         });
