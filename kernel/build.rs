use std::{
    env, fs,
    fs::{read_dir, File},
    io::{Result, Write},
    path::PathBuf,
};

fn main() {
    let manifest_dir = env::var("CARGO_MANIFEST_DIR").unwrap();
    let out_dir = env::var("OUT_DIR").unwrap();

    let link_script = fs::read_to_string(PathBuf::from(manifest_dir).join("linker.ld")).unwrap();

    let ram_size = config::mm::RAM_SIZE - config::mm::KERNEL_OFFSET;

    let new = link_script
        .replace("%RAM_START%", &config::mm::KERNEL_START_PHYS.to_string())
        .replace("%VIRT_START%", &config::mm::KERNEL_START.to_string())
        .replace("%RAM_SIZE%", &ram_size.to_string());

    let dest = PathBuf::from(out_dir).join("linker.ld");
    fs::write(&dest, new).unwrap();
    println!("cargo:rustc-link-arg=-T{}", dest.display());
<<<<<<< HEAD

    insert_app_data().unwrap();
}

fn insert_app_data() -> Result<()> {
    let mut target_path: String = String::from("./target/riscv64gc-unknown-none-elf/");
    let mode = option_env!("MODE").unwrap_or("debug");
    target_path.push_str(mode);
    target_path.push('/');
    let mut f = File::create("src/link_app.asm").unwrap();
    let mut apps: Vec<_> = read_dir("../user/src/bin")
        .unwrap()
        .map(|dir_entry| {
            let mut name_with_ext = dir_entry.unwrap().file_name().into_string().unwrap();
            name_with_ext.drain(name_with_ext.find('.').unwrap()..name_with_ext.len());
            name_with_ext
        })
        .filter(|name| name == "preliminary_tests")
        .collect();

    apps.sort();

    // let testcases = [
    //     // "true",
    //     // "time-test",
    //     // "busybox_testcode.sh",
    //     // "busybox_cmd.txt",
    //     // "busybox",
    //     // "lmbench_all",
    //     // "lmbench_testcode.sh",
    //     // "runtest.exe",
    //     // "entry-static.exe",
    //     // "run-static.sh",
    // ];
    //
    // for testcase in testcases {
    //     apps.push(testcase.to_string());
    // }

    writeln!(
        f,
        r#"
    .align 3
    .section .data
    .global _num_app
_num_app:
    .quad {}"#,
        apps.len()
    )?;

    for i in 0..apps.len() {
        writeln!(f, r#"    .quad app_{}_start"#, i)?;
    }
    writeln!(f, r#"    .quad app_{}_end"#, apps.len() - 1)?;

    writeln!(
        f,
        r#"
    .global _app_names
_app_names:"#
    )?;
    for app in apps.iter() {
        writeln!(f, r#"    .string "{}""#, app)?;
    }

    for (idx, app) in apps.iter().enumerate() {
        println!("app_{}: {}", idx, app);
        writeln!(
            f,
            r#"
    .section .data
    .global app_{0}_start
    .global app_{0}_end
    .align 3
app_{0}_start:
    .incbin "{2}{1}"
app_{0}_end:"#,
            idx, app, target_path
        )?;
    }
    Ok(())
=======
>>>>>>> 225f8afa
}<|MERGE_RESOLUTION|>--- conflicted
+++ resolved
@@ -21,88 +21,4 @@
     let dest = PathBuf::from(out_dir).join("linker.ld");
     fs::write(&dest, new).unwrap();
     println!("cargo:rustc-link-arg=-T{}", dest.display());
-<<<<<<< HEAD
-
-    insert_app_data().unwrap();
-}
-
-fn insert_app_data() -> Result<()> {
-    let mut target_path: String = String::from("./target/riscv64gc-unknown-none-elf/");
-    let mode = option_env!("MODE").unwrap_or("debug");
-    target_path.push_str(mode);
-    target_path.push('/');
-    let mut f = File::create("src/link_app.asm").unwrap();
-    let mut apps: Vec<_> = read_dir("../user/src/bin")
-        .unwrap()
-        .map(|dir_entry| {
-            let mut name_with_ext = dir_entry.unwrap().file_name().into_string().unwrap();
-            name_with_ext.drain(name_with_ext.find('.').unwrap()..name_with_ext.len());
-            name_with_ext
-        })
-        .filter(|name| name == "preliminary_tests")
-        .collect();
-
-    apps.sort();
-
-    // let testcases = [
-    //     // "true",
-    //     // "time-test",
-    //     // "busybox_testcode.sh",
-    //     // "busybox_cmd.txt",
-    //     // "busybox",
-    //     // "lmbench_all",
-    //     // "lmbench_testcode.sh",
-    //     // "runtest.exe",
-    //     // "entry-static.exe",
-    //     // "run-static.sh",
-    // ];
-    //
-    // for testcase in testcases {
-    //     apps.push(testcase.to_string());
-    // }
-
-    writeln!(
-        f,
-        r#"
-    .align 3
-    .section .data
-    .global _num_app
-_num_app:
-    .quad {}"#,
-        apps.len()
-    )?;
-
-    for i in 0..apps.len() {
-        writeln!(f, r#"    .quad app_{}_start"#, i)?;
-    }
-    writeln!(f, r#"    .quad app_{}_end"#, apps.len() - 1)?;
-
-    writeln!(
-        f,
-        r#"
-    .global _app_names
-_app_names:"#
-    )?;
-    for app in apps.iter() {
-        writeln!(f, r#"    .string "{}""#, app)?;
-    }
-
-    for (idx, app) in apps.iter().enumerate() {
-        println!("app_{}: {}", idx, app);
-        writeln!(
-            f,
-            r#"
-    .section .data
-    .global app_{0}_start
-    .global app_{0}_end
-    .align 3
-app_{0}_start:
-    .incbin "{2}{1}"
-app_{0}_end:"#,
-            idx, app, target_path
-        )?;
-    }
-    Ok(())
-=======
->>>>>>> 225f8afa
 }