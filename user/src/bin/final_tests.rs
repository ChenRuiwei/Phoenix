#![no_std]
#![no_main]
#![feature(generic_arg_infer)]

extern crate alloc;

use user_lib::{execve, fork, wait, waitpid};

#[macro_use]
extern crate user_lib;

<<<<<<< HEAD
const TESTCASES: [&str; 53] = [
=======
const TESTCASES: [&str; 11] = [
>>>>>>> 35309ce6
    "time-test",
    "busybox_testcode.sh",
    "lua_testcode.sh",
    "netperf_testcode.sh",
    "libc-bench",
    "libctest_testcode.sh",
    "iozone_testcode.sh",
    "unixbench_testcode.sh",
    "lmbench_testcode.sh",
    "cyclictest_testcode.sh",
    "iperf_testcode.sh",
<<<<<<< HEAD
    "./test-ltp.sh ltp/testcases/bin/abs01",
    "./test-ltp.sh ltp/testcases/bin/read01",
    "./test-ltp.sh ltp/testcases/bin/write01",
    "./test-ltp.sh ltp/testcases/bin/chdir04",
    "./test-ltp.sh ltp/testcases/bin/chmod01",
    "./test-ltp.sh ltp/testcases/bin/chown01",
    "./test-ltp.sh ltp/testcases/bin/chown02",
    "./test-ltp.sh ltp/testcases/bin/clock_gettime02",
    "./test-ltp.sh ltp/testcases/bin/close01",
    "./test-ltp.sh ltp/testcases/bin/close02",
    "./test-ltp.sh ltp/testcases/bin/creat01",
    "./test-ltp.sh ltp/testcases/bin/creat03",
    "./test-ltp.sh ltp/testcases/bin/creat05",
    "./test-ltp.sh ltp/testcases/bin/dup01",
    "./test-ltp.sh ltp/testcases/bin/dup02",
    "./test-ltp.sh ltp/testcases/bin/dup03",
    "./test-ltp.sh ltp/testcases/bin/dup3_01",
    "./test-ltp.sh ltp/testcases/bin/dup3_02",
    "./test-ltp.sh ltp/testcases/bin/dup04",
    "./test-ltp.sh ltp/testcases/bin/dup06",
    "./test-ltp.sh ltp/testcases/bin/dup07",
    "./test-ltp.sh ltp/testcases/bin/dup201",
    "./test-ltp.sh ltp/testcases/bin/dup202",
    "./test-ltp.sh ltp/testcases/bin/dup203",
    "./test-ltp.sh ltp/testcases/bin/dup204",
    "./test-ltp.sh ltp/testcases/bin/dup205",
    "./test-ltp.sh ltp/testcases/bin/dup206",
    "./test-ltp.sh ltp/testcases/bin/dup207",
    "./test-ltp.sh ltp/testcases/bin/gettid02",
    "./test-ltp.sh ltp/testcases/bin/getuid01",
    "./test-ltp.sh ltp/testcases/bin/kill03",
    "./test-ltp.sh ltp/testcases/bin/kill06",
    "./test-ltp.sh ltp/testcases/bin/kill08",
    "./test-ltp.sh ltp/testcases/bin/open01",
    "./test-ltp.sh ltp/testcases/bin/open03",
    "./test-ltp.sh ltp/testcases/bin/open04",
    "./test-ltp.sh ltp/testcases/bin/open06",
    "./test-ltp.sh ltp/testcases/bin/page01",
    "./test-ltp.sh ltp/testcases/bin/page02",
    "./test-ltp.sh ltp/testcases/bin/pipe01",
    "./test-ltp.sh ltp/testcases/bin/pipe02",
    "./test-ltp.sh ltp/testcases/bin/pipe03",
=======
>>>>>>> 35309ce6
];

fn run_cmd(cmd: &str) {
    if fork() == 0 {
        execve(
            "busybox",
            &["busybox", "sh", "-c", cmd],
            &[
                "PATH=/:/bin",
                "LD_LIBRARY_PATH=/:/lib:/lib/glibc/:/lib/musl",
            ],
        );
    } else {
        let mut result: i32 = 0;
        waitpid((-1isize) as usize, &mut result);
    }
}

#[no_mangle]
fn main() -> i32 {
    run_cmd("busybox touch sort.src");
    run_cmd("busybox cp /lib/dlopen_dso.so dlopen_dso.so");
    if fork() == 0 {
        for test in TESTCASES {
            run_cmd(&test);
        }
    } else {
        loop {
            let mut exit_code: i32 = 0;
            let pid = wait(&mut exit_code);
            if pid < 0 {
                break;
            }
        }
    }
    0
}<|MERGE_RESOLUTION|>--- conflicted
+++ resolved
@@ -9,11 +9,7 @@
 #[macro_use]
 extern crate user_lib;
 
-<<<<<<< HEAD
 const TESTCASES: [&str; 53] = [
-=======
-const TESTCASES: [&str; 11] = [
->>>>>>> 35309ce6
     "time-test",
     "busybox_testcode.sh",
     "lua_testcode.sh",
@@ -25,7 +21,6 @@
     "lmbench_testcode.sh",
     "cyclictest_testcode.sh",
     "iperf_testcode.sh",
-<<<<<<< HEAD
     "./test-ltp.sh ltp/testcases/bin/abs01",
     "./test-ltp.sh ltp/testcases/bin/read01",
     "./test-ltp.sh ltp/testcases/bin/write01",
@@ -68,8 +63,6 @@
     "./test-ltp.sh ltp/testcases/bin/pipe01",
     "./test-ltp.sh ltp/testcases/bin/pipe02",
     "./test-ltp.sh ltp/testcases/bin/pipe03",
-=======
->>>>>>> 35309ce6
 ];
 
 fn run_cmd(cmd: &str) {
