--- conflicted
+++ resolved
@@ -13,26 +13,14 @@
     "time-test",
     "busybox_testcode.sh",
     "lua_testcode.sh",
-<<<<<<< HEAD
-    "netperf_testcode.sh",
-=======
     "./test-ltp.sh ltp/testcases/bin/abs01",
     "./test-ltp.sh ltp/testcases/bin/read01",
->>>>>>> b620acad
     "libc-bench",
     "netperf_testcode.sh",
     "libctest_testcode.sh",
-<<<<<<< HEAD
-    "iozone_testcode.sh",
-    "unixbench_testcode.sh",
-    "lmbench_testcode.sh",
-    "cyclictest_testcode.sh",
-    "iperf_testcode.sh",
-=======
     "lmbench_testcode.sh",
     "unixbench_testcode.sh",
     "iozone_testcode.sh",
->>>>>>> b620acad
 ];
 
 fn run_cmd(cmd: &str) {
