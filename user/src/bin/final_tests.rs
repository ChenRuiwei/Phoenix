--- conflicted
+++ resolved
@@ -11,23 +11,12 @@
 #[macro_use]
 extern crate user_lib;
 
-<<<<<<< HEAD
 const TESTCASES: [&str; 9] = [
     "time-test",
     "busybox_testcode.sh",
     "lua_testcode.sh",
-=======
-const TESTCASES: [&str; 10] = [
-    "time-test",
-    "busybox_testcode.sh",
-    "lua_testcode.sh",
-    // "netperf_testcode.sh",
-    // "cyclictest_testcode.sh",
-    "./test-ltp.sh ltp/testcases/bin/abs01",
-    "./test-ltp.sh ltp/testcases/bin/read01",
->>>>>>> 04944f21
+    "netperf_testcode.sh",
     "libc-bench",
-    "netperf_testcode.sh",
     "libctest_testcode.sh",
     "iozone_testcode.sh",
     "unixbench_testcode.sh",
