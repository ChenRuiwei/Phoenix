--- conflicted
+++ resolved
@@ -50,11 +50,7 @@
     ];
     if fork() == 0 {
         execve(
-<<<<<<< HEAD
-            "sleep\0",
-=======
             "hello_world\0",
->>>>>>> fa3236ce
             &[
                 "busybox\0".as_ptr(),
                 "sh\0".as_ptr(),
