#![no_std]
#![no_main]

extern crate user_lib;

extern crate alloc;

use alloc::format;

use user_lib::{execve, fork, println, wait, waitpid};

fn run_cmd(cmd: &str) {
    if fork() == 0 {
        execve(
            "busybox",
            &["busybox", "sh", "-c", cmd],
            &[
<<<<<<< HEAD
                "PATH=/:/bin:/sbin:/usr/bin:/usr/local/bin:/usr/local/sbin",
                "LD_LIBRARY_PATH=/:/lib:/lib/glibc/:/lib/musl:/lib64/lp64d:/usr/lib:/usr/local/lib",
                "TERM=screen",
=======
                "PATH=/:/bin",
                "HOME=/home/crw",
                "LD_LIBRARY_PATH=/:/lib:/lib/glibc/:/lib/musl",
>>>>>>> 6fedbc51
            ],
        );
    } else {
        let mut result: i32 = 0;
        waitpid((-1isize) as usize, &mut result);
    }
}

#[no_mangle]
fn main() -> i32 {
    run_cmd("busybox --install /bin");
    run_cmd("ln -s /lib/glibc/ld-linux-riscv64-lp64d.so.1 /lib/ld-linux-riscv64-lp64d.so.1 ");

    if fork() == 0 {
        execve(
            "busybox",
            &["busybox", "sh"],
            &[
                "PATH=/:/bin:/sbin:/usr/bin:/usr/local/bin:/usr/local/sbin",
                "LD_LIBRARY_PATH=/:/lib:/lib/glibc/:/lib/musl:/lib64/lp64d:/usr/lib:/usr/local/lib",
                "TERM=screen",
            ],
        );
    } else {
        loop {
            let mut wstatus: i32 = 0;
            let pid = wait(&mut wstatus);
            if pid < 0 {
                break;
            }
            println!(
                "[initproc] release a zombie process, pid={}, wstatus={}",
                pid, wstatus,
            );
        }
    }
    0
}<|MERGE_RESOLUTION|>--- conflicted
+++ resolved
@@ -15,15 +15,10 @@
             "busybox",
             &["busybox", "sh", "-c", cmd],
             &[
-<<<<<<< HEAD
                 "PATH=/:/bin:/sbin:/usr/bin:/usr/local/bin:/usr/local/sbin",
+                "HOME=/home/crw",
                 "LD_LIBRARY_PATH=/:/lib:/lib/glibc/:/lib/musl:/lib64/lp64d:/usr/lib:/usr/local/lib",
                 "TERM=screen",
-=======
-                "PATH=/:/bin",
-                "HOME=/home/crw",
-                "LD_LIBRARY_PATH=/:/lib:/lib/glibc/:/lib/musl",
->>>>>>> 6fedbc51
             ],
         );
     } else {
