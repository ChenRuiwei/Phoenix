#![no_std]
#![feature(linkage)]
#![feature(panic_info_message)]
#![feature(alloc_error_handler)]

#[macro_use]
pub mod console;
mod error;
mod lang_items;
#[allow(unused)]
mod syscall;
pub mod types;

#[macro_use]
extern crate bitflags;
extern crate alloc;

use alloc::vec::Vec;

use buddy_system_allocator::LockedHeap;
pub use error::SyscallErr;
use syscall::*;
<<<<<<< HEAD
use time::timespec::{self, TimeSpec};
use types::*;
=======
pub use types::*;
>>>>>>> 457bc552

// const USER_HEAP_SIZE: usize = 16384;
const USER_HEAP_SIZE: usize = 0x32000;

// Note that heap space is allocated in .data segment
// TODO: can we change to dynamically allocate by invoking sys_sbrk?
// static mut HEAP_SPACE: [u8; USER_HEAP_SIZE] = [0; USER_HEAP_SIZE];

#[global_allocator]
static HEAP: LockedHeap<32> = LockedHeap::empty();

#[alloc_error_handler]
pub fn handle_alloc_error(layout: core::alloc::Layout) -> ! {
    panic!("Heap allocation error, layout = {:?}", layout);
}

#[no_mangle]
#[link_section = ".text.entry"]
pub extern "C" fn _start(argc: usize, argv: usize) -> ! {
    unsafe {
        // HEAP.lock()
        //     .init(HEAP_SPACE.as_ptr() as usize, USER_HEAP_SIZE);

        const HEAP_START: usize = 0x0000_0002_0000_0000;
        sys_brk(HEAP_START + USER_HEAP_SIZE);
        HEAP.lock().init(HEAP_START, USER_HEAP_SIZE);
    }
    let mut v: Vec<&'static str> = Vec::new();
    for i in 0..argc {
        let str_start =
            unsafe { ((argv + i * core::mem::size_of::<usize>()) as *const usize).read_volatile() };
        let len = (0usize..)
            .find(|i| unsafe { ((str_start + *i) as *const u8).read_volatile() == 0 })
            .unwrap();
        v.push(
            core::str::from_utf8(unsafe {
                core::slice::from_raw_parts(str_start as *const u8, len)
            })
            .unwrap(),
        );
    }
    let exit_code = main(argc, v.as_slice());
    // println!("program {} will exit", v[0]);
    exit(exit_code);
}

#[linkage = "weak"]
#[no_mangle]
fn main(_: usize, _: &[&str]) -> i32 {
    panic!("Cannot find main!");
}

#[macro_export]
macro_rules! wexitstatus {
    ($a:expr) => {
        ($a & 0xffffff00) >> 8
    };
}

// pub fn getcwd(path: usize, len: usize) -> isize {
//     sys_getcwd(path, len)
// }

// pub fn mount(dev_name: usize, target_path: usize, ftype: usize, flags: u32,
// data: usize) -> isize {     sys_mount(dev_name, target_path, ftype, flags,
// data) }

// pub fn uname(buf: usize) -> isize {
//     sys_uname(buf)
// }

//************file system***************/
pub fn dup(fd: usize) -> isize {
    sys_dup(fd)
}
pub fn dup3(oldfd: usize, newfd: usize, flags: OpenFlags) -> isize {
    sys_dup3(oldfd, newfd, flags.bits() as usize)
}
pub fn openat(path: &str, flags: OpenFlags) -> isize {
    // TODO: change to the version that has `mode` arg
    sys_openat(AT_FDCWD as usize, path.as_ptr(), flags.bits() as usize, 0)
}
pub fn read(fd: usize, buf: &mut [u8]) -> isize {
    sys_read(fd, buf.as_mut_ptr(), buf.len())
}
pub fn write(fd: usize, buf: &[u8]) -> isize {
    sys_write(fd, buf.as_ptr(), buf.len())
}
pub fn mmap(
    addr: *const u8,
    length: usize,
    prot: i32,
    flags: i32,
    fd: usize,
    offset: usize,
) -> isize {
    sys_mmap(
        addr as usize,
        length,
        prot as usize,
        flags as usize,
        fd,
        offset,
    )
}

//************ task ***************/
pub fn exit(exit_code: i32) -> ! {
    sys_exit(exit_code);
    loop {}
}
pub fn exit_group(exit_code: i32) -> ! {
    sys_exit_group(exit_code);
    loop {}
}
pub fn yield_() -> isize {
    sys_yield()
}

pub fn getpid() -> isize {
    sys_getpid()
}

pub fn fork() -> isize {
    sys_fork()
}
pub fn kill(pid: isize, sig: Sig) -> isize {
    sys_kill(pid as usize, sig.raw() as i32)
}
pub fn execve(cmd: &str, args: &[*const u8], env: &[*const u8]) -> isize {
    sys_execve(
        cmd.as_ptr(),
        args.as_ptr() as *const usize,
        env.as_ptr() as *const usize,
    )
}

pub fn wait(exit_code: &mut i32) -> isize {
    sys_waitpid(-1, exit_code as *mut _)
}

pub fn waitpid(pid: usize, exit_code: &mut i32) -> isize {
    sys_waitpid(pid as isize, exit_code as *mut _)
}

pub fn pipe(pipe_fd: &mut [i32]) -> isize {
    sys_pipe(pipe_fd.as_mut_ptr())
}

pub fn close(fd: usize) -> isize {
    sys_close(fd)
}

//************ time ***************/
pub fn gettimeofday(time_val: &mut TimeVal) -> isize {
    sys_gettimeofday(time_val as *mut TimeVal as *mut usize, 0 as *mut usize)
}

pub fn nanosleep(req: &TimeSpec, rem: &mut TimeSpec) {
    sys_nanosleep(
        req as *const TimeSpec as *const usize,
        rem as *mut TimeSpec as *mut usize,
    );
}

//************ signal ***************/
pub fn sigaction(sig_no: Sig, act: &SigAction, old_act: &mut SigAction) -> isize {
    sys_sigaction(
        sig_no.raw(),
        act as *const SigAction as *const usize,
        old_act as *mut SigAction as *mut usize,
    )
}

pub fn sigreturn() -> isize {
    sys_sigreturn()
}<|MERGE_RESOLUTION|>--- conflicted
+++ resolved
@@ -20,12 +20,8 @@
 use buddy_system_allocator::LockedHeap;
 pub use error::SyscallErr;
 use syscall::*;
-<<<<<<< HEAD
 use time::timespec::{self, TimeSpec};
-use types::*;
-=======
 pub use types::*;
->>>>>>> 457bc552
 
 // const USER_HEAP_SIZE: usize = 16384;
 const USER_HEAP_SIZE: usize = 0x32000;
