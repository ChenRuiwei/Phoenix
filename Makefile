# Building variables
DOCKER_NAME = phoenix
BOARD := qemu

NET ?=n # 是否启用VirtioNet设备，如果不开启则使用本地Loopback设备

export TARGET = riscv64gc-unknown-none-elf
export MODE = release
export LOG = error

export Phoenix_IP=$(IP)
export Phoenix_GW=$(GW)

# Tools
OBJDUMP = rust-objdump --arch-name=riscv64
OBJCOPY = rust-objcopy --binary-architecture=riscv64
QEMU = qemu-system-riscv64
RISCV_GDB ?= riscv64-unknown-elf-gdb
PAGER ?= less


# Target files
TARGET_DIR := ./target/$(TARGET)/$(MODE)
VENDOR_DIR := ./third-party/vendor

KERNEL_ELF := $(TARGET_DIR)/kernel
KERNEL_BIN := $(KERNEL_ELF).bin
KERNEL_ASM := $(KERNEL_ELF).asm

USER_APPS_DIR := ./user/src/bin
USER_APPS := $(wildcard $(USER_APPS_DIR)/*.rs)
USER_ELFS := $(patsubst $(USER_APPS_DIR)/%.rs, $(TARGET_DIR)/%, $(USER_APPS))
USER_BINS := $(patsubst $(USER_APPS_DIR)/%.rs, $(TARGET_DIR)/%.bin, $(USER_APPS))

FS_IMG_DIR := .
FS_IMG := $(FS_IMG_DIR)/sdcard.img
TEST := 24/final
# FS := fat32
FS := ext4
<<<<<<< HEAD
ifeq ($(TEST), app)
	TEST_DIR := ./rootfs
else 
	TEST_DIR := ./testcase/$(TEST)
endif
=======
SDCARD := n
TEST_DIR := ./testcase/$(TEST)
# TEST_DIR := ./testcase/24/preliminary/
>>>>>>> 98bd5750

# Crate features
export STRACE := 
export SMP :=
export PREEMPT :=
export DEBUG :=

# Args
DISASM_ARGS = -d

BOOTLOADER := default
CPUS := 2
QEMU_ARGS :=
QEMU_ARGS += -m 512M
QEMU_ARGS += -machine virt
QEMU_ARGS += -nographic
QEMU_ARGS += -smp $(CPUS)
QEMU_ARGS += -kernel $(KERNEL_BIN)
QEMU_ARGS += -bios $(BOOTLOADER)
QEMU_ARGS += -drive file=$(FS_IMG),if=none,format=raw,id=x0
QEMU_ARGS += -device virtio-blk-device,drive=x0,bus=virtio-mmio-bus.0

# Net
IP ?= 10.0.2.15
GW ?= 10.0.2.2

ifeq ($(NET),y)
$(info "enabled qemu net device")
# 指定该网络设备使用 net0 这个网络后端，使用用户模式网络。
# 设置端口转发，将主机的 TCP 端口 5555 和 UDP 端口 5555 分别转发到虚拟机的 TCP端口 5555 和 UDP 端口 5555。
QEMU_ARGS += -device virtio-net-device,netdev=net0 \
             -netdev user,id=net0,hostfwd=tcp::5555-:5555,hostfwd=udp::5555-:5555
QEMU_ARGS += -d guest_errors\
			 -d unimp

endif

DOCKER_RUN_ARGS := run
DOCKER_RUN_ARGS += --rm
DOCKER_RUN_ARGS += -it
DOCKER_RUN_ARGS += --privileged
DOCKER_RUN_ARGS += --network="host"
DOCKER_RUN_ARGS += -v $(PWD):/mnt
DOCKER_RUN_ARGS += -v /dev:/dev
DOCKER_RUN_ARGS += -w /mnt
DOCKER_RUN_ARGS += $(DOCKER_NAME)
DOCKER_RUN_ARGS += bash


# File targets
$(KERNEL_ASM): $(KERNEL_ELF)
	@$(OBJDUMP) $(DISASM_ARGS) $(KERNEL_ELF) > $(KERNEL_ASM)
	@echo "Updated: $(KERNEL_ASM)"


# Phony targets
PHONY := all
all: build run MODE=release

PHONY += build_docker
build_docker:
	docker build --network="host" -t ${DOCKER_NAME} .

PHONY += docker
docker:
	docker $(DOCKER_RUN_ARGS)

PHONY += env
env:
	@(cargo install --list | grep "cargo-binutils" > /dev/null 2>&1) || cargo install cargo-binutils
	@cargo vendor $(VENDOR_DIR)

PHONY += fmt
fmt:
	@cargo fmt

PHONY += build
build: fmt user fs-img kernel

PHONY += kernel
kernel:
	@echo "building kernel..."
	@echo Platform: $(BOARD)
	@cd kernel && make build
	@$(OBJCOPY) $(KERNEL_ELF) --strip-all -O binary $(KERNEL_BIN)
	@echo "building kernel finished"

PHONY += user
user:
	@echo "building user..."
	@cd user && make build
	@$(foreach elf, $(USER_ELFS), $(OBJCOPY) $(elf) --strip-all -O binary $(patsubst $(TARGET_DIR)/%, $(TARGET_DIR)/%.bin, $(elf));)
	@cp ./testcase/22/busybox $(TARGET_DIR)/busybox
	@echo "building user finished"

PHONY += fs-img
fs-img:
	@echo "building fs-img..."
ifeq ($(SDCARD), n)
	@rm -f $(FS_IMG)
endif
	@mkdir -p $(FS_IMG_DIR)
	@mkdir -p mnt
ifeq ($(FS), fat32)
ifeq ($(SDCARD), n)
	dd if=/dev/zero of=$(FS_IMG) count=1363148 bs=1K
endif
	@mkfs.vfat -F 32 -s 8 $(FS_IMG)
	@echo "making fatfs image by using $(TEST_DIR)"
	@mount -t vfat -o user,umask=000,utf8=1 --source $(FS_IMG) --target mnt
else
<<<<<<< HEAD
ifeq ($(TEST), app)
	@echo "\033[31mmake root filesystem which has some apps\033[0m"
endif
	@dd if=/dev/zero of=$(FS_IMG) count=2048 bs=1M
=======
ifeq ($(SDCARD), n)
	dd if=/dev/zero of=$(FS_IMG) count=2048 bs=1M
endif
>>>>>>> 98bd5750
	# @mkfs.ext4 $(FS_IMG)
	@mkfs.ext4 -F -O ^metadata_csum_seed $(FS_IMG)
	@echo "making ext4 image by using $(TEST_DIR)"
	@mount $(FS_IMG) mnt
endif
	@cp -r $(TEST_DIR)/* mnt
	@cp -r $(USER_ELFS) mnt
	@umount mnt
	@rm -rf mnt
	@chmod 777 $(FS_IMG)
	@echo "building fs-img finished"

PHONY += qemu
qemu:
	@echo "start to run kernel in qemu..."
	$(QEMU) $(QEMU_ARGS)

PHONY += dumpdtb
dumpdtb:
	$(QEMU) $(QEMU_ARGS) -machine dumpdtb=riscv64-virt.dtb
	dtc -I dtb -O dts -o riscv64-virt.dts riscv64-virt.dtb

PHONY += run
run: qemu

PHONY += brun
brun: fmt clean-cargo user kernel run

PHONY += clean
clean:
	@cargo clean
	@rm -rf $(FS_IMG)

PHONY += clean-cargo
clean-cargo:
	@cargo clean

PHONY += disasm
disasm: $(KERNEL_ASM)
	@$(PAGER) $(KERNEL_ASM)

PHONY += trace
trace:
	addr2line -fipe $(KERNEL_ELF) | rustfilt

PHONY += drun
drun: fmt clean-cargo user kernel
	$(QEMU) $(QEMU_ARGS) -s -S

PHONY += debug
debug:
	$(QEMU) $(QEMU_ARGS) -s -S

PHONY += gdb
gdb:
	$(RISCV_GDB) -ex 'file $(KERNEL_ELF)' -ex 'set arch riscv:rv64' -ex 'target remote localhost:1234'

PHONY += zImage
zImage: kernel
	gzip -f $(KERNEL_BIN)
	mkimage -A riscv -O linux -C gzip -T kernel -a 0x80200000 -e 0x80200000 -n Phoenix -d $(KERNEL_BIN).gz zImage
	sudo cp zImage /srv/tftp/

.PHONY: $(PHONY)
<|MERGE_RESOLUTION|>--- conflicted
+++ resolved
@@ -37,17 +37,12 @@
 TEST := 24/final
 # FS := fat32
 FS := ext4
-<<<<<<< HEAD
+SDCARD := n
 ifeq ($(TEST), app)
 	TEST_DIR := ./rootfs
 else 
 	TEST_DIR := ./testcase/$(TEST)
 endif
-=======
-SDCARD := n
-TEST_DIR := ./testcase/$(TEST)
-# TEST_DIR := ./testcase/24/preliminary/
->>>>>>> 98bd5750
 
 # Crate features
 export STRACE := 
@@ -159,16 +154,12 @@
 	@echo "making fatfs image by using $(TEST_DIR)"
 	@mount -t vfat -o user,umask=000,utf8=1 --source $(FS_IMG) --target mnt
 else
-<<<<<<< HEAD
 ifeq ($(TEST), app)
 	@echo "\033[31mmake root filesystem which has some apps\033[0m"
 endif
-	@dd if=/dev/zero of=$(FS_IMG) count=2048 bs=1M
-=======
 ifeq ($(SDCARD), n)
 	dd if=/dev/zero of=$(FS_IMG) count=2048 bs=1M
 endif
->>>>>>> 98bd5750
 	# @mkfs.ext4 $(FS_IMG)
 	@mkfs.ext4 -F -O ^metadata_csum_seed $(FS_IMG)
 	@echo "making ext4 image by using $(TEST_DIR)"
