# Building variables
DOCKER_NAME = phoenix
BOARD := qemu

NET ?=n # 是否启用VirtioNet设备，如果不开启则使用本地Loopback设备

export TARGET = riscv64gc-unknown-none-elf
export MODE = debug
export LOG = error

export Phoenix_IP=$(IP)
export Phoenix_GW=$(GW)

# Tools
OBJDUMP = rust-objdump --arch-name=riscv64
OBJCOPY = rust-objcopy --binary-architecture=riscv64
QEMU = qemu-system-riscv64
RISCV_GDB ?= riscv64-unknown-elf-gdb
PAGER ?= less


# Target files
TARGET_DIR := ./target/$(TARGET)/$(MODE)
VENDOR_DIR := ./third-party/vendor

KERNEL_ELF := $(TARGET_DIR)/kernel
KERNEL_BIN := $(KERNEL_ELF).bin
KERNEL_ASM := $(KERNEL_ELF).asm

USER_APPS_DIR := ./user/src/bin
USER_APPS := $(wildcard $(USER_APPS_DIR)/*.rs)
USER_ELFS := $(patsubst $(USER_APPS_DIR)/%.rs, $(TARGET_DIR)/%, $(USER_APPS))
USER_BINS := $(patsubst $(USER_APPS_DIR)/%.rs, $(TARGET_DIR)/%.bin, $(USER_APPS))

FS_IMG_DIR := .
FS_IMG := $(FS_IMG_DIR)/sdcard.img
<<<<<<< HEAD
TEST_DIR := ./testcase/24/preliminary/
=======
TEST := 24/final
# FS := fat32
FS := ext4
TEST_DIR := ./testcase/$(TEST)
# TEST_DIR := ./testcase/24/preliminary/
>>>>>>> 225f8afa

# Crate features
export STRACE := 
export SMP :=
export PREEMPT :=

# Args
DISASM_ARGS = -d

BOOTLOADER := default
CPUS := 1
QEMU_ARGS :=
ifeq ($(SUBMIT), )
	QEMU_ARGS += -m 512M
else
	QEMU_ARGS += -m 128M
endif
QEMU_ARGS += -machine virt
QEMU_ARGS += -nographic
QEMU_ARGS += -smp $(CPUS)
QEMU_ARGS += -kernel $(KERNEL_BIN)
QEMU_ARGS += -bios $(BOOTLOADER)
QEMU_ARGS += -drive file=$(FS_IMG),if=none,format=raw,id=x0
QEMU_ARGS += -device virtio-blk-device,drive=x0,bus=virtio-mmio-bus.0

DOCKER_RUN_ARGS := run
DOCKER_RUN_ARGS += --rm
DOCKER_RUN_ARGS += -it
DOCKER_RUN_ARGS += --privileged
DOCKER_RUN_ARGS += --network="host"
DOCKER_RUN_ARGS += -v $(PWD):/mnt
DOCKER_RUN_ARGS += -v /dev:/dev
DOCKER_RUN_ARGS += -w /mnt
DOCKER_RUN_ARGS += $(DOCKER_NAME)
DOCKER_RUN_ARGS += bash

# Net 
IP ?= 10.0.2.15
GW ?= 10.0.2.2

ifeq ($(NET),y)
$(info "enabled qemu net device")
# 指定该网络设备使用 net0 这个网络后端，使用用户模式网络。
# 设置端口转发，将主机的 TCP 端口 5555 和 UDP 端口 5555 分别转发到虚拟机的 TCP端口 5555 和 UDP 端口 5555。
QEMU_ARGS += -device virtio-net-device,netdev=net0 \
             -netdev user,id=net0,hostfwd=tcp::5555-:5555,hostfwd=udp::5555-:5555
QEMU_ARGS += -d guest_errors\
			 -d unimp

endif

# File targets
$(KERNEL_ASM): $(KERNEL_ELF)
	@$(OBJDUMP) $(DISASM_ARGS) $(KERNEL_ELF) > $(KERNEL_ASM)
	@echo "Updated: $(KERNEL_ASM)"


# Phony targets
PHONY := all
<<<<<<< HEAD
all:
	@rm -rf third-party/vendor/
	@mkdir third-party/vendor
	@tar xvf third-party/vendor.tar.gz --directory third-party/vendor
	@rm -rf .cargo
	@cp -r cargo-submit .cargo
	@rm -rf kernel/.cargo
	@cp -r kernel/cargo-submit kernel/.cargo
	@rm -rf user/.cargo
	@cp -r user/cargo-submit user/.cargo
	@make user kernel MODE=release
	@cp target/riscv64gc-unknown-none-elf/release/kernel kernel-qemu

=======
all: build run MODE=release
>>>>>>> 225f8afa

PHONY += build_docker
build_docker:
	docker build --network="host" -t ${DOCKER_NAME} .

PHONY += docker
docker:
	docker $(DOCKER_RUN_ARGS)

PHONY += env
env:
	@(cargo install --list | grep "cargo-binutils" > /dev/null 2>&1) || cargo install cargo-binutils
	@cargo vendor $(VENDOR_DIR)

PHONY += fmt
fmt:
	@cargo fmt

PHONY += build
build: fmt user fs-img kernel

PHONY += kernel
kernel:
	@echo "building kernel..."
	@echo Platform: $(BOARD)
	@cd kernel && make build
	@$(OBJCOPY) $(KERNEL_ELF) --strip-all -O binary $(KERNEL_BIN)
	@echo "building kernel finished"

PHONY += user
user:
	@echo "building user..."
	@cd user && make build
	@$(foreach elf, $(USER_ELFS), $(OBJCOPY) $(elf) --strip-all -O binary $(patsubst $(TARGET_DIR)/%, $(TARGET_DIR)/%.bin, $(elf));)
	@echo "building user finished"

PHONY += fs-img
fs-img:
	@echo "building fs-img..."
	@rm -f $(FS_IMG)
	@mkdir -p $(FS_IMG_DIR)
	@mkdir -p mnt
ifeq ($(FS), fat32)
	@dd if=/dev/zero of=$(FS_IMG) count=1363148 bs=1K
	@mkfs.vfat -F 32 $(FS_IMG)
	@echo "making fatfs image by using $(TEST_DIR)"
	@mount -t vfat -o user,umask=000,utf8=1 --source $(FS_IMG) --target mnt
else
	@dd if=/dev/zero of=$(FS_IMG) count=2048 bs=1M
	# @mkfs.ext4 $(FS_IMG)
	@mkfs.ext4  -F -O ^metadata_csum_seed $(FS_IMG)
	@echo "making ext4 image by using $(TEST_DIR)"
	@mount $(FS_IMG) mnt
endif
	@cp -r $(TEST_DIR)/* mnt
	@cp -r $(USER_ELFS) mnt
	@umount mnt
	@rm -rf mnt
	@chmod 777 $(FS_IMG)
	@echo "building fs-img finished"

PHONY += qemu
qemu:
	@echo "start to run kernel in qemu..."
	$(QEMU) $(QEMU_ARGS)

PHONY += dumpdtb
dumpdtb:
	$(QEMU) $(QEMU_ARGS) -machine dumpdtb=riscv64-virt.dtb
	dtc -I dtb -O dts -o riscv64-virt.dts riscv64-virt.dtb

PHONY += run
run: qemu

PHONY += brun
brun: fmt clean-cargo user kernel run

PHONY += clean
clean:
	@cargo clean
	@rm -rf $(FS_IMG)

PHONY += clean-cargo
clean-cargo:
	@cargo clean

PHONY += disasm
disasm: $(KERNEL_ASM)
	@$(PAGER) $(KERNEL_ASM)

PHONY += trace
trace:
	addr2line -fipe $(KERNEL_ELF) | rustfilt

PHONY += drun
drun: fmt clean-cargo user kernel
	$(QEMU) $(QEMU_ARGS) -s -S

PHONY += debug
debug:
	$(QEMU) $(QEMU_ARGS) -s -S

PHONY += gdb
gdb:
	$(RISCV_GDB) -ex 'file $(KERNEL_ELF)' -ex 'set arch riscv:rv64' -ex 'target remote localhost:1234'


.PHONY: $(PHONY)
<|MERGE_RESOLUTION|>--- conflicted
+++ resolved
@@ -34,15 +34,11 @@
 
 FS_IMG_DIR := .
 FS_IMG := $(FS_IMG_DIR)/sdcard.img
-<<<<<<< HEAD
-TEST_DIR := ./testcase/24/preliminary/
-=======
 TEST := 24/final
 # FS := fat32
 FS := ext4
 TEST_DIR := ./testcase/$(TEST)
 # TEST_DIR := ./testcase/24/preliminary/
->>>>>>> 225f8afa
 
 # Crate features
 export STRACE := 
@@ -102,7 +98,6 @@
 
 # Phony targets
 PHONY := all
-<<<<<<< HEAD
 all:
 	@rm -rf third-party/vendor/
 	@mkdir third-party/vendor
@@ -116,9 +111,6 @@
 	@make user kernel MODE=release
 	@cp target/riscv64gc-unknown-none-elf/release/kernel kernel-qemu
 
-=======
-all: build run MODE=release
->>>>>>> 225f8afa
 
 PHONY += build_docker
 build_docker:
