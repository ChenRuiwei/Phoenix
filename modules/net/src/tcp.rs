--- conflicted
+++ resolved
@@ -428,10 +428,7 @@
             })
         })
         .await;
-<<<<<<< HEAD
-=======
         SOCKET_SET.auto_poll_interfaces();
->>>>>>> 85dc2560
         if let Ok(bytes) = ret {
             if bytes > TCP_TX_BUF_LEN / 2 {
                 ksleep_ms(3).await;
