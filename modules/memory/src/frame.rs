//! Implementation of [`FrameAllocator`] which
//! controls all the frames in the operating system.
use alloc::vec::Vec;
use core::fmt::{self, Debug, Formatter};

use sync::mutex::SpinNoIrqLock;

<<<<<<< HEAD
use crate::PhysPageNum;
use once_cell::sync::Lazy;
=======
use crate::{PhysAddr, PhysPageNum};

>>>>>>> 2632ac9c
/// Manage a frame which has the same lifecycle as the tracker
pub struct FrameTracker {
    /// PPN of the frame
    pub ppn: PhysPageNum,
}

impl FrameTracker {
    /// Create an empty `FrameTracker`
    pub fn new(ppn: PhysPageNum) -> Self {
        // page cleaning
        ppn.usize_array().fill(0);
        Self { ppn }
    }
}

impl Debug for FrameTracker {
    fn fmt(&self, f: &mut Formatter<'_>) -> fmt::Result {
        f.write_fmt(format_args!("FrameTracker:PPN={:#x}", self.ppn.0))
    }
}

impl Drop for FrameTracker {
    fn drop(&mut self) {
        frame_dealloc(self.ppn);
    }
}

use bitmap_allocator::BitAlloc;

pub type FrameAllocator = bitmap_allocator::BitAlloc16M;

pub static FRAME_ALLOCATOR: SpinNoIrqLock<FrameAllocator> =
    SpinNoIrqLock::new(FrameAllocator::DEFAULT);

static START_PPN: Lazy<PhysPageNum> = Lazy::new(|| PhysPageNum(0));
static END_PPN: Lazy<PhysPageNum> = Lazy::new(|| PhysPageNum(0));
/// Initiate the frame allocator, using `VPNRange`
pub fn init_frame_allocator(start: PhysPageNum, end: PhysPageNum) {
    START_PPN = start;
    END_PPN = end;
    FRAME_ALLOCATOR.lock().insert(0..(START_PPN.0 - END_PPN.0));
    log::info!(
        "frame allocator init finshed, start {:#x}, end {:#x}",
        usize::from(PhysAddr::from(start)),
        usize::from(PhysAddr::from(end))
    );
    debug_assert!({
        frame_allocator_test();
        true
    });
}

/// Allocate a frame
pub fn frame_alloc() -> FrameTracker {
    FRAME_ALLOCATOR
        .lock()
        .alloc()
        .map(|u| FrameTracker::new((u + START_PPN.0).into()))
        .expect("frame space not enough")
}

/// Allocate contiguous frames
pub fn frame_alloc_contig(size: usize, align_log2: usize) -> Option<FrameTracker> {
    FRAME_ALLOCATOR
        .lock()
        .alloc_contiguous(size, align_log2)
        .map(|u| FrameTracker::new((u + START_PPN.0).into()))
}

/// Deallocate a frame
pub fn frame_dealloc(ppn: PhysPageNum) {
    FRAME_ALLOCATOR.lock().dealloc(ppn.0-START_PPN.0);
}

/// a simple test for frame allocator
#[allow(unused)]
pub fn frame_allocator_test() {
    log::info!("frame_allocator_test start...");
    let mut v: Vec<FrameTracker> = Vec::new();
    for i in 0..5 {
        let frame = frame_alloc();
        log::info!("{:?}", frame);
        v.push(frame);
    }
    v.clear();
    for i in 0..5 {
        let frame = frame_alloc();
        log::info!("{:?}", frame);
        v.push(frame);
    }
    drop(v);
    log::info!("frame_allocator_test passed!");
}<|MERGE_RESOLUTION|>--- conflicted
+++ resolved
@@ -5,13 +5,8 @@
 
 use sync::mutex::SpinNoIrqLock;
 
-<<<<<<< HEAD
 use crate::PhysPageNum;
-use once_cell::sync::Lazy;
-=======
-use crate::{PhysAddr, PhysPageNum};
 
->>>>>>> 2632ac9c
 /// Manage a frame which has the same lifecycle as the tracker
 pub struct FrameTracker {
     /// PPN of the frame
