--- conflicted
+++ resolved
@@ -134,20 +134,11 @@
             .walk()
             .unwrap();
         for (_, child) in ltp_dentry.children() {
-<<<<<<< HEAD
-            if !child.is_negetive() {
-                let inode = child.inode().unwrap();
-                if let Some(page_cache) = inode.page_cache() {
-                    page_cache.clear();
-                }
-                inode.set_state(vfs_core::InodeState::UnInit)
-=======
             if let Ok(inode) = child.inode() {
                 if let Some(page_cache) = inode.page_cache() {
                     page_cache.clear();
                     inode.set_state(vfs_core::InodeState::UnInit)
                 }
->>>>>>> 84587d19
             }
         }
     }
