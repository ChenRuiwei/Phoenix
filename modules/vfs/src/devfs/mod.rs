--- conflicted
+++ resolved
@@ -47,18 +47,16 @@
     let rtc_inode = RtcInode::new(sb.clone());
     rtc_dentry.set_inode(rtc_inode);
 
-<<<<<<< HEAD
-    let urandom_dentry = UrandomDentry::new("urandom", sb.clone(), Some(root_dentry.clone()));
-    root_dentry.insert(urandom_dentry.clone());
-    let urandom_inode = UrandomInode::new(sb.clone());
-    urandom_dentry.set_inode(urandom_inode);
-=======
     let cpu_dma_latency_dentry =
         CpuDmaLatencyDentry::new("cpu_dma_latency", sb.clone(), Some(root_dentry.clone()));
     root_dentry.insert(cpu_dma_latency_dentry.clone());
     let cpu_dma_latency_inode = CpuDmaLatencyInode::new(sb.clone());
     cpu_dma_latency_dentry.set_inode(cpu_dma_latency_inode);
->>>>>>> d1296a36
+
+    let urandom_dentry = UrandomDentry::new("urandom", sb.clone(), Some(root_dentry.clone()));
+    root_dentry.insert(urandom_dentry.clone());
+    let urandom_inode = UrandomInode::new(sb.clone());
+    urandom_dentry.set_inode(urandom_inode);
 
     let tty_dentry = TtyDentry::new("tty", sb.clone(), Some(root_dentry.clone()));
     root_dentry.insert(tty_dentry.clone());
